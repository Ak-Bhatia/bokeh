--- conflicted
+++ resolved
@@ -56,15 +56,9 @@
     - flake8
     - mock
     - pandas
-<<<<<<< HEAD
-    - pytest
-    - pytest-cov ==1.8.1    [unix]
-    - pytest-selenium       [unix]
-=======
     - pytest >=2.9.0
-    - pytest-cov ==1.8.1
-    - pytest-selenium >=1.2.1
->>>>>>> 056433eb
+    - pytest-cov ==1.8.1       [unix]
+    - pytest-selenium >=1.2.1  [unix]
     - pytest-xdist
     - pytest-rerunfailures
     - beautiful-soup        [unix]
