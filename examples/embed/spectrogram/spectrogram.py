
import json
from threading import Thread, RLock

import flask
from flask import send_from_directory
import pyaudio
import numpy as np
import scipy as sp
from scipy.integrate import simps

from bokeh.embed import components
from bokeh.models import ColumnDataSource, Slider
from bokeh.plotting import figure
from bokeh.resources import Resources
from bokeh.util.string import encode_utf8

app = flask.Flask(__name__)

NUM_SAMPLES = 1024
SAMPLING_RATE = 44100
MAX_FREQ = SAMPLING_RATE / 2
FREQ_SAMPLES = NUM_SAMPLES / 8
NGRAMS = 800
SPECTROGRAM_LENGTH = 512
TILE_WIDTH = 200
TIMESLICE = 40  # ms

mutex = RLock()
data = None
stream = None


@app.route("/")
def root():
    """ Returns the spectrogram of audio data served from /data """

    freq_slider, gain_slider, spectrum, signal, spec, eq = make_spectrogram()

    spectrogram_plots = {
        'freq_slider': freq_slider,  # slider
        'gain_slider': gain_slider,  # slider
        'spec': spec,  # image
        'spectrum': spectrum,  # line
        'signal': signal,  # line
        'equalizer': eq  # radial
    }

    script, divs = components(spectrogram_plots)
    bokeh = Resources(mode="inline")

    html = flask.render_template("spectrogram.html", bokeh=bokeh, script=script, divs=divs)
    return encode_utf8(html)


@app.route("/params")
def params():
    return json.dumps({
        "FREQ_SAMPLES": FREQ_SAMPLES,
        "MAX_FREQ": MAX_FREQ,
        "NGRAMS": NGRAMS,
        "NUM_SAMPLES": NUM_SAMPLES,
        "SAMPLING_RATE": SAMPLING_RATE,
        "SPECTROGRAM_LENGTH": SPECTROGRAM_LENGTH,
        "TILE_WIDTH": TILE_WIDTH,
        "TIMESLICE": TIMESLICE,
        "EQ_CLAMP": 20,
        "FRAMES_PER_SECOND": 15
    })


@app.route("/data")
def data():
    """ Return the current audio data sample as a JSON dict of three arrays
    of floating-point values: (fft values, audio sample values, frequency bins)
    """
    global data
    have_data = False

    with mutex:
        if not data:
            return json.dumps({})
        else:
            have_data = True
            signal, spectrum, bins = data
            data = None

    if have_data:
        return json.dumps({
            "signal"   : signal,
            "spectrum" : spectrum,
            "bins"     : bins,
        })


@app.route('/images/<path:path>')
def send_image(path):
    return send_from_directory('images', path)

def main():
    """ Start the sound server, which retains the audio data inside
    its process space, and forks out workers when web connections are
    made.
    """
    t = Thread(target=get_audio_data, args=())

    t.daemon = True
    t.setDaemon(True)
    t.start()

    app.run(debug=True)


def make_spectrogram():

    plot_kw = dict(
        tools="", min_border=20, h_symmetry=False, v_symmetry=False, toolbar_location=None, outline_line_color='#595959',
    )

    freq_slider = Slider(start=1, end=MAX_FREQ, value=MAX_FREQ, step=1, name="freq", title="Frequency")
    gain_slider = Slider(start=1, end=20, value=1, step=1, name="gain", title="Gain")

    spec_source = ColumnDataSource(data=dict(image=[], x=[]))
    spec = figure(
        title=None, plot_width=990, plot_height=300, min_border_left=80,
<<<<<<< HEAD
        x_range=[0, NGRAMS], y_range=[0, MAX_FREQ], border_fill_color= "#d4e7e4", **plot_kw)
=======
        x_range=[0, NGRAMS], y_range=[0, MAX_FREQ], border_fill= "#d4e7e4", name="spectrogram", **plot_kw)
>>>>>>> 1aed1013
    spec.image_rgba(
        x='x', y=0, image='image', dw=TILE_WIDTH, dh=MAX_FREQ,
        cols=TILE_WIDTH, rows=SPECTROGRAM_LENGTH,
        source=spec_source, dilate=True)
    spec.grid.grid_line_color = None
    spec.background_fill_color="#024768"
    spec.axis.major_label_text_font = "Georgia"
    spec.axis.major_label_text_font_size = "8pt"
    spec.axis.major_label_text_color = "#231f20"

    spectrum_source = ColumnDataSource(data=dict(x=[], y=[]))
    spectrum = figure(
        title=None, plot_width=600, plot_height=220,
        y_range=[10**(-4), 10**3], x_range=[0, MAX_FREQ*0.001],
<<<<<<< HEAD
        y_axis_type="log", background_fill_color="#f2f7f6", border_fill_color= "#d4e7e4",
=======
        y_axis_type="log", background_fill="#f2f7f6", border_fill= "#d4e7e4", name="spectrum",
>>>>>>> 1aed1013
        **plot_kw)
    spectrum.line(
        x="x", y="y", line_color="#024768",
        source=spectrum_source)
    spectrum.xgrid.grid_line_dash=[2, 2]
    spectrum.xaxis.axis_label = "Frequency (kHz)"
    spectrum.axis.axis_label_text_font = "Georgia"
    spectrum.axis.axis_label_text_font_size = "12pt"
    spectrum.axis.axis_label_text_font_style = "bold"
    spectrum.axis.axis_label_text_color = "#231f20"
    spectrum.axis.major_label_text_font = "Georgia"
    spectrum.axis.major_label_text_font_size = "8pt"
    spectrum.axis.major_label_text_color = "#231f20"

    signal_source = ColumnDataSource(data=dict(x=[], y=[]))
    signal = figure(
<<<<<<< HEAD
        title=None, plot_width=600, plot_height=220, background_fill_color="#f2f7f6",
        x_range=[0, TIMESLICE*1.01], y_range=[-0.1, 0.1], border_fill_color= "#d4e7e4",**plot_kw)
=======
        title=None, plot_width=600, plot_height=220, background_fill="#f2f7f6",
        x_range=[0, TIMESLICE*1.01], y_range=[-0.1, 0.1], border_fill= "#d4e7e4", name="signal", **plot_kw)
>>>>>>> 1aed1013
    signal.line(
        x="x", y="y", line_color="#024768",
        source=signal_source)
    signal.xgrid.grid_line_dash = [2, 2]
    signal.xaxis.axis_label = "Time (ms)"
    signal.axis.axis_label_text_font = "Georgia"
    signal.axis.axis_label_text_font_size = "12pt"
    signal.axis.axis_label_text_font_style = "bold"
    signal.axis.axis_label_text_color = "#231f20"
    signal.axis.major_label_text_font = "Georgia"
    signal.axis.major_label_text_font_size = "8pt"
    signal.axis.major_label_text_color = "#231f20"

    radial_source = ColumnDataSource(data=dict(
        inner_radius=[], outer_radius=[], start_angle=[], end_angle=[], fill_alpha=[],
    ))
    plot_kw['min_border'] = 0
    eq = figure(
        title=None, plot_width=300, plot_height=300,
        x_axis_type=None, y_axis_type=None,
<<<<<<< HEAD
        x_range=[-20, 20], y_range=[-20, 20], background_fill_color="#d4e7e4",
        border_fill_color= "#d4e7e4",**plot_kw)
=======
        x_range=[-20, 20], y_range=[-20, 20], background_fill="#d4e7e4",
        border_fill= "#d4e7e4", name="eq",**plot_kw)
>>>>>>> 1aed1013
    eq.outline_line_color = None
    eq.annular_wedge(
        x=0, y=0, fill_color="#024768", fill_alpha="fill_alpha", line_color=None,
        inner_radius="inner_radius", outer_radius="outer_radius",
        start_angle="start_angle", end_angle="end_angle",
        source=radial_source)
    eq.grid.grid_line_color = None

    return freq_slider, gain_slider, spectrum, signal, spec, eq


def get_audio_data():
    global data, stream

    if stream is None:
        pa = pyaudio.PyAudio()
        stream = pa.open(
            format=pyaudio.paInt16,
            channels=1,
            rate=SAMPLING_RATE,
            input=True,
            frames_per_buffer=NUM_SAMPLES
        )

    while True:
        try:
            raw_data  = np.fromstring(stream.read(NUM_SAMPLES), dtype=np.int16)
            signal = raw_data / 32768.0
            fft = sp.fft(signal)
            spectrum = abs(fft)[:NUM_SAMPLES/2]
            power = spectrum**2
            bins = [simps(a) for a in np.split(power, 16)]
            new_data = signal.tolist(), spectrum.tolist(), bins
            with mutex:
                data = new_data
        except:
            with mutex:
                data = None

if __name__ == "__main__":
    main()<|MERGE_RESOLUTION|>--- conflicted
+++ resolved
@@ -123,11 +123,8 @@
     spec_source = ColumnDataSource(data=dict(image=[], x=[]))
     spec = figure(
         title=None, plot_width=990, plot_height=300, min_border_left=80,
-<<<<<<< HEAD
-        x_range=[0, NGRAMS], y_range=[0, MAX_FREQ], border_fill_color= "#d4e7e4", **plot_kw)
-=======
-        x_range=[0, NGRAMS], y_range=[0, MAX_FREQ], border_fill= "#d4e7e4", name="spectrogram", **plot_kw)
->>>>>>> 1aed1013
+        x_range=[0, NGRAMS], y_range=[0, MAX_FREQ],
+        border_fill_color= "#d4e7e4", name='spectrogram', **plot_kw)
     spec.image_rgba(
         x='x', y=0, image='image', dw=TILE_WIDTH, dh=MAX_FREQ,
         cols=TILE_WIDTH, rows=SPECTROGRAM_LENGTH,
@@ -142,12 +139,8 @@
     spectrum = figure(
         title=None, plot_width=600, plot_height=220,
         y_range=[10**(-4), 10**3], x_range=[0, MAX_FREQ*0.001],
-<<<<<<< HEAD
-        y_axis_type="log", background_fill_color="#f2f7f6", border_fill_color= "#d4e7e4",
-=======
-        y_axis_type="log", background_fill="#f2f7f6", border_fill= "#d4e7e4", name="spectrum",
->>>>>>> 1aed1013
-        **plot_kw)
+        y_axis_type="log", background_fill_color="#f2f7f6",
+        border_fill_color= "#d4e7e4", name="spectrum", **plot_kw)
     spectrum.line(
         x="x", y="y", line_color="#024768",
         source=spectrum_source)
@@ -163,13 +156,9 @@
 
     signal_source = ColumnDataSource(data=dict(x=[], y=[]))
     signal = figure(
-<<<<<<< HEAD
         title=None, plot_width=600, plot_height=220, background_fill_color="#f2f7f6",
-        x_range=[0, TIMESLICE*1.01], y_range=[-0.1, 0.1], border_fill_color= "#d4e7e4",**plot_kw)
-=======
-        title=None, plot_width=600, plot_height=220, background_fill="#f2f7f6",
-        x_range=[0, TIMESLICE*1.01], y_range=[-0.1, 0.1], border_fill= "#d4e7e4", name="signal", **plot_kw)
->>>>>>> 1aed1013
+        x_range=[0, TIMESLICE*1.01], y_range=[-0.1, 0.1], border_fill_color= "#d4e7e4",
+        name="signal", **plot_kw)
     signal.line(
         x="x", y="y", line_color="#024768",
         source=signal_source)
@@ -190,13 +179,8 @@
     eq = figure(
         title=None, plot_width=300, plot_height=300,
         x_axis_type=None, y_axis_type=None,
-<<<<<<< HEAD
         x_range=[-20, 20], y_range=[-20, 20], background_fill_color="#d4e7e4",
-        border_fill_color= "#d4e7e4",**plot_kw)
-=======
-        x_range=[-20, 20], y_range=[-20, 20], background_fill="#d4e7e4",
-        border_fill= "#d4e7e4", name="eq",**plot_kw)
->>>>>>> 1aed1013
+        border_fill_color= "#d4e7e4", name="eq", **plot_kw)
     eq.outline_line_color = None
     eq.annular_wedge(
         x=0, y=0, fill_color="#024768", fill_alpha="fill_alpha", line_color=None,
