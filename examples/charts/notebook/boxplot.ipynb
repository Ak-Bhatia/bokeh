{
<<<<<<< HEAD
 "metadata": {
  "name": "",
  "signature": "sha256:3f2830e3d37d2e851e664f067d4e5789d7f210109a9aae07cdf4db99d33d1f2c"
 },
 "nbformat": 3,
 "nbformat_minor": 0,
 "worksheets": [
  {
   "cells": [
    {
     "cell_type": "code",
     "collapsed": false,
     "input": [
      "from collections import OrderedDict\n",
      "\n",
      "import numpy as np\n",
      "\n",
      "from bokeh.charts import BoxPlot, output_notebook, show\n",
      "from bokeh.sampledata.olympics2014 import data"
     ],
     "language": "python",
     "metadata": {},
     "outputs": []
    },
    {
     "cell_type": "code",
     "collapsed": false,
     "input": [
      "output_notebook()"
     ],
     "language": "python",
     "metadata": {},
     "outputs": []
    },
    {
     "cell_type": "code",
     "collapsed": false,
     "input": [
      "data = {d['abbr']: d['medals'] for d in data['data'] if d['medals']['total'] > 0}\n",
      "\n",
      "countries = sorted(data.keys(), key=lambda x: data[x]['total'], reverse=True)\n",
      "\n",
      "gold = np.array([data[abbr]['gold'] for abbr in countries], dtype=np.float)\n",
      "silver = np.array([data[abbr]['silver'] for abbr in countries], dtype=np.float)\n",
      "bronze = np.array([data[abbr]['bronze'] for abbr in countries], dtype=np.float)\n",
      "\n",
      "medals = OrderedDict(bronze=bronze, silver=silver, gold=gold, fake=gold)"
     ],
     "language": "python",
     "metadata": {},
     "outputs": []
    },
    {
     "cell_type": "code",
     "collapsed": false,
     "input": [
      "boxplot = BoxPlot(\n",
      "    medals, title=\"boxplot, dict input\", xlabel=\"medal type\", ylabel=\"medal count\", \n",
      "    width=600, height=400, marker=\"circle\", outliers=True)\n",
      "show(boxplot)"
     ],
     "language": "python",
     "metadata": {},
     "outputs": []
    },
    {
     "cell_type": "code",
     "collapsed": false,
     "input": [
      "from blaze import Data\n",
      "from bokeh.plotting import output_notebook, show\n",
      "medals = Data([bronze, silver, gold, gold], fields=['bronze', 'silver', 'gold', 'fake'])\n",
      "\n",
      "boxplot = BoxPlot(medals, title=\"boxplot, blaze input\", xlabel=\"medal type\", ylabel=\"medal count\", \n",
      "             width=800, height=600, notebook=True, marker=\"circle\", outliers=True)\n",
      "output_notebook()\n",
      "show(boxplot)"
     ],
     "language": "python",
     "metadata": {},
     "outputs": []
    },
    {
     "cell_type": "code",
     "collapsed": false,
     "input": [],
     "language": "python",
     "metadata": {},
     "outputs": []
    }
   ],
   "metadata": {}
=======
 "cells": [
  {
   "cell_type": "code",
   "execution_count": null,
   "metadata": {
    "collapsed": false
   },
   "outputs": [],
   "source": [
    "from collections import OrderedDict\n",
    "\n",
    "import numpy as np\n",
    "\n",
    "from bokeh.charts import BoxPlot, output_notebook, show\n",
    "from bokeh.sampledata.olympics2014 import data"
   ]
  },
  {
   "cell_type": "code",
   "execution_count": null,
   "metadata": {
    "collapsed": false
   },
   "outputs": [],
   "source": [
    "output_notebook()"
   ]
  },
  {
   "cell_type": "code",
   "execution_count": null,
   "metadata": {
    "collapsed": false
   },
   "outputs": [],
   "source": [
    "data = {d['abbr']: d['medals'] for d in data['data'] if d['medals']['total'] > 0}\n",
    "\n",
    "countries = sorted(data.keys(), key=lambda x: data[x]['total'], reverse=True)\n",
    "\n",
    "gold = np.array([data[abbr]['gold'] for abbr in countries], dtype=np.float)\n",
    "silver = np.array([data[abbr]['silver'] for abbr in countries], dtype=np.float)\n",
    "bronze = np.array([data[abbr]['bronze'] for abbr in countries], dtype=np.float)\n",
    "\n",
    "medals = OrderedDict(bronze=bronze, silver=silver, gold=gold, fake=gold)"
   ]
  },
  {
   "cell_type": "code",
   "execution_count": null,
   "metadata": {
    "collapsed": false
   },
   "outputs": [],
   "source": [
    "boxplot = BoxPlot(\n",
    "    medals, title=\"boxplot, dict input\", xlabel=\"medal type\", ylabel=\"medal count\", \n",
    "    width=600, height=400, marker=\"circle\", outliers=True)\n",
    "show(boxplot)"
   ]
  },
  {
   "cell_type": "code",
   "execution_count": null,
   "metadata": {
    "collapsed": false
   },
   "outputs": [],
   "source": []
>>>>>>> 736d8a2b
  }
 ],
 "metadata": {},
 "nbformat": 4,
 "nbformat_minor": 0
}<|MERGE_RESOLUTION|>--- conflicted
+++ resolved
@@ -1,98 +1,4 @@
 {
-<<<<<<< HEAD
- "metadata": {
-  "name": "",
-  "signature": "sha256:3f2830e3d37d2e851e664f067d4e5789d7f210109a9aae07cdf4db99d33d1f2c"
- },
- "nbformat": 3,
- "nbformat_minor": 0,
- "worksheets": [
-  {
-   "cells": [
-    {
-     "cell_type": "code",
-     "collapsed": false,
-     "input": [
-      "from collections import OrderedDict\n",
-      "\n",
-      "import numpy as np\n",
-      "\n",
-      "from bokeh.charts import BoxPlot, output_notebook, show\n",
-      "from bokeh.sampledata.olympics2014 import data"
-     ],
-     "language": "python",
-     "metadata": {},
-     "outputs": []
-    },
-    {
-     "cell_type": "code",
-     "collapsed": false,
-     "input": [
-      "output_notebook()"
-     ],
-     "language": "python",
-     "metadata": {},
-     "outputs": []
-    },
-    {
-     "cell_type": "code",
-     "collapsed": false,
-     "input": [
-      "data = {d['abbr']: d['medals'] for d in data['data'] if d['medals']['total'] > 0}\n",
-      "\n",
-      "countries = sorted(data.keys(), key=lambda x: data[x]['total'], reverse=True)\n",
-      "\n",
-      "gold = np.array([data[abbr]['gold'] for abbr in countries], dtype=np.float)\n",
-      "silver = np.array([data[abbr]['silver'] for abbr in countries], dtype=np.float)\n",
-      "bronze = np.array([data[abbr]['bronze'] for abbr in countries], dtype=np.float)\n",
-      "\n",
-      "medals = OrderedDict(bronze=bronze, silver=silver, gold=gold, fake=gold)"
-     ],
-     "language": "python",
-     "metadata": {},
-     "outputs": []
-    },
-    {
-     "cell_type": "code",
-     "collapsed": false,
-     "input": [
-      "boxplot = BoxPlot(\n",
-      "    medals, title=\"boxplot, dict input\", xlabel=\"medal type\", ylabel=\"medal count\", \n",
-      "    width=600, height=400, marker=\"circle\", outliers=True)\n",
-      "show(boxplot)"
-     ],
-     "language": "python",
-     "metadata": {},
-     "outputs": []
-    },
-    {
-     "cell_type": "code",
-     "collapsed": false,
-     "input": [
-      "from blaze import Data\n",
-      "from bokeh.plotting import output_notebook, show\n",
-      "medals = Data([bronze, silver, gold, gold], fields=['bronze', 'silver', 'gold', 'fake'])\n",
-      "\n",
-      "boxplot = BoxPlot(medals, title=\"boxplot, blaze input\", xlabel=\"medal type\", ylabel=\"medal count\", \n",
-      "             width=800, height=600, notebook=True, marker=\"circle\", outliers=True)\n",
-      "output_notebook()\n",
-      "show(boxplot)"
-     ],
-     "language": "python",
-     "metadata": {},
-     "outputs": []
-    },
-    {
-     "cell_type": "code",
-     "collapsed": false,
-     "input": [],
-     "language": "python",
-     "metadata": {},
-     "outputs": []
-    }
-   ],
-   "metadata": {}
-=======
  "cells": [
   {
    "cell_type": "code",
@@ -162,7 +68,6 @@
    },
    "outputs": [],
    "source": []
->>>>>>> 736d8a2b
   }
  ],
  "metadata": {},
