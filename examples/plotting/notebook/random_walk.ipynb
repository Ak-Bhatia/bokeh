--- conflicted
+++ resolved
@@ -13,11 +13,6 @@
      "collapsed": false,
      "input": [
       "import collections\n",
-<<<<<<< HEAD
-      "\n",
-      "from bokeh.plotting import *\n",
-      "from bokeh.models import GlyphRenderer"
-=======
       "import datetime\n",
       "import time"
      ],
@@ -40,7 +35,6 @@
      "collapsed": false,
      "input": [
       "from bokeh.plotting import *"
->>>>>>> 4f226e0a
      ],
      "language": "python",
      "metadata": {},
