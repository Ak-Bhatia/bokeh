--- conflicted
+++ resolved
@@ -12,11 +12,6 @@
      "cell_type": "code",
      "collapsed": false,
      "input": [
-<<<<<<< HEAD
-      "from bokeh.plotting import scatter, output_notebook, show, gridplot\n",
-      "from bokeh.models import ColumnDataSource\n",
-      "import numpy as np\n",
-=======
       "import numpy as np"
      ],
      "language": "python",
@@ -28,7 +23,7 @@
      "collapsed": false,
      "input": [
       "from bokeh.plotting import *\n",
-      "from bokeh.objects import ColumnDataSource"
+      "from bokeh.models import ColumnDataSource"
      ],
      "language": "python",
      "metadata": {},
@@ -38,7 +33,6 @@
      "cell_type": "code",
      "collapsed": false,
      "input": [
->>>>>>> 4f226e0a
       "output_notebook()"
      ],
      "language": "python",
