--- conflicted
+++ resolved
@@ -48,13 +48,8 @@
 
 # EXERCISE (optional) add a `text` renderer to display the index of each circle
 # inside the circle
-<<<<<<< HEAD
-text(x, y, text=inds, alpha=0.5, text_font_size="5pt",
-     text_baseline="middle", text_align="center")
-=======
 p.text(x, y, text=inds, alpha=0.5, text_font_size="5pt",
-      text_baseline="middle", text_align="center", angle=0)
->>>>>>> 3446cbb2
+       text_baseline="middle", text_align="center")
 
 # EXERCISE: try other "marker-like" renderers besides `circle`
 
