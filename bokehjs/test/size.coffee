fs = require "fs"
path = require "path"

{expect} = require "chai"

build_dir = path.normalize("#{__dirname}/../build")

LIMITS = {
  "css/bokeh-widgets.min.css": 160
  "css/bokeh.min.css":          60
  "js/bokeh-widgets.min.js":   380
  "js/bokeh-api.min.js":        75
  "js/bokeh-gl.min.js":         70
<<<<<<< HEAD
  "js/bokeh.min.js":           665
=======
  "js/bokeh.min.js":           700
>>>>>>> e83b928a
}

for filename, maxsize of LIMITS
  do (filename, maxsize) ->
    describe "#{filename} file size", ->
      it "should remain below limit", ->
        stats = fs.statSync(path.join(build_dir, filename))
        expect(stats['size']).to.be.below maxsize * 1024<|MERGE_RESOLUTION|>--- conflicted
+++ resolved
@@ -11,11 +11,7 @@
   "js/bokeh-widgets.min.js":   380
   "js/bokeh-api.min.js":        75
   "js/bokeh-gl.min.js":         70
-<<<<<<< HEAD
-  "js/bokeh.min.js":           665
-=======
   "js/bokeh.min.js":           700
->>>>>>> e83b928a
 }
 
 for filename, maxsize of LIMITS
