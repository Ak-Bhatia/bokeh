--- conflicted
+++ resolved
@@ -3,13 +3,8 @@
 Backbone = require "backbone"
 base = require "./base"
 HasProperties = require "./has_properties"
-<<<<<<< HEAD
 {logger, set_log_level} = require "./logging"
-{Document, RootAddedEvent, RootRemovedEvent} = require "./document"
-=======
-{logger} = require "./logging"
 {Document, RootAddedEvent, RootRemovedEvent, TitleChangedEvent} = require "./document"
->>>>>>> 342d9a2c
 {pull_session} = require "./client"
 {Promise} = require "es6-promise"
 
