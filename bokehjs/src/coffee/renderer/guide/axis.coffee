
define [
  "underscore",
  "backbone",
  "kiwi",
  "common/has_parent",
  "common/panel",
  "common/plot_widget",
  "renderer/properties",
], (_, Backbone, kiwi, HasParent, Panel, PlotWidget, Properties) ->

  glyph_properties = Properties.glyph_properties
  line_properties  = Properties.line_properties
  text_properties  = Properties.text_properties

  # This table lays out the rules for configuring the baseline, alignment, etc. of
  # axis title text, based on it's location and orientation
  #
  # side    orient        baseline   align     angle   normal-dist
  # -------------------------------------------------------------------------------
  # top     parallel      bottom     center    0       height
  #         normal        middle     left      -90     width
  #         horizontal    bottom     center    0       height
  #         [angle > 0]   middle     left              width * sin + height * cos
  #         [angle < 0]   middle     right             width * sin + height * cos
  #
  # bottom  parallel      top        center    0       height
  #         normal        middle     right     90      width
  #         horizontal    top        center    0       height
  #         [angle > 0]   middle     right             width * sin + height * cos
  #         [angle < 0]   middle     left              width * sin + height * cos
  #
  # left    parallel      bottom     center    90      height
  #         normal        middle     right     0       width
  #         horizontal    middle     right     0       width
  #         [angle > 0]   middle     right             width * cos + height * sin
  #         [angle < 0]   middle     right             width * cos + height + sin
  #
  # right   parallel      bottom     center   -90      height
  #         normal        middle     left     0        width
  #         horizontal    middle     left     0        width
  #         [angle > 0]   middle     left              width * cos + height * sin
  #         [angle < 0]   middle     left              width * cos + height + sin

  pi2 = Math.PI/2
  ALPHABETIC = 'alphabetic'
  MIDDLE = 'middle'
  HANGING = 'hanging'
  LEFT = 'left'
  RIGHT = 'right'
  CENTER = 'center'


  _angle_lookup = {
    top:
      parallel   : 0
      normal     : -pi2
      horizontal : 0
      vertical   : -pi2
    bottom:
      parallel   : 0
      normal     : pi2
      horizontal : 0
      vertical   : pi2
    left:
      parallel   : -pi2
      normal     : 0
      horizontal : 0
      vertical   : -pi2
    right:
      parallel   : pi2
      normal     : 0
      horizontal : 0
      vertical   : pi2
  }

  _baseline_lookup = {
    top:
      parallel   : ALPHABETIC
      normal     : MIDDLE
      horizontal : ALPHABETIC
      vertical   : MIDDLE
    bottom:
      parallel   : HANGING
      normal     : MIDDLE
      horizontal : HANGING
      vertical   : MIDDLE
    left:
      parallel   : ALPHABETIC
      normal     : MIDDLE
      horizontal : MIDDLE
      vertical   : ALPHABETIC
    right:
      parallel   : ALPHABETIC
      normal     : MIDDLE
      horizontal : MIDDLE
      vertical   : ALPHABETIC
  }

  _align_lookup = {
    top:
      parallel   : CENTER
      normal     : LEFT
      horizontal : CENTER
      vertical   : LEFT
    bottom:
      parallel   : CENTER
      normal     : LEFT
      horizontal : CENTER
      vertical   : RIGHT
    left:
      parallel   : CENTER
      normal     : RIGHT
      horizontal : RIGHT
      vertical   : CENTER
    right:
      parallel   : CENTER
      normal     : LEFT
      horizontal : LEFT
      vertical   : CENTER
  }

  _align_lookup_negative = {
    top    : RIGHT
    bottom : LEFT
    left   : RIGHT
    right  : LEFT
  }

  _align_lookup_positive = {
    top    : LEFT
    bottom : RIGHT
    left   : RIGHT
    right  : LEFT
  }

  _apply_location_heuristics = (ctx, side, orient) ->
      if _.isString(orient)
        baseline = _baseline_lookup[side][orient]
        align = _align_lookup[side][orient]

      else if orient == 0
        baseline = _baseline_lookup[side][orient]
        align = _align_lookup[side][orient]

      else if orient < 0
        baseline = 'middle'
        align = _align_lookup_negative[side]

      else if orient > 0
        baseline = 'middle'
        align = _align_lookup_positive[side]

      ctx.textBaseline = baseline
      ctx.textAlign = align

  class AxisView extends PlotWidget
    initialize: (options) ->
      super(options)
      @rule_props = new line_properties(@, null, 'axis_')
      @major_tick_props = new line_properties(@, null, 'major_tick_')
      @minor_tick_props = new line_properties(@, null, 'minor_tick_')
      @major_label_props = new text_properties(@, null, 'major_label_')
      @axis_label_props = new text_properties(@, null, 'axis_label_')

    render: () ->
      ctx = @plot_view.canvas_view.ctx

      ctx.save()

      @_draw_rule(ctx)
      @_draw_major_ticks(ctx)
      @_draw_minor_ticks(ctx)
      @_draw_major_labels(ctx)
      @_draw_axis_label(ctx)

      ctx.restore()

    bind_bokeh_events: () ->
      @listenTo(@model, 'change', @plot_view.request_render)

    _draw_rule: (ctx) ->
      if not @rule_props.do_stroke
        return
      [x, y] = coords = @mget('rule_coords')
      [sx, sy] = @plot_view.map_to_screen(x, "data", y, "data")
      [nx, ny] = @mget('normals')

      @rule_props.set(ctx, @)
      ctx.beginPath()
      ctx.moveTo(Math.round(sx[0]), Math.round(sy[0]))
      for i in [1...sx.length]
        ctx.lineTo(Math.round(sx[i]), Math.round(sy[i]))
      ctx.stroke()

    _draw_major_ticks: (ctx) ->
      if not @major_tick_props.do_stroke
        return
      coords = @mget('tick_coords')
      [x, y] = coords.major
      [sx, sy] = @plot_view.map_to_screen(x, "data", y, "data")
      [nx, ny] = @mget('normals')

      tin = @mget('major_tick_in')
      tout = @mget('major_tick_out')
      @major_tick_props.set(ctx, @)
      for i in [0...sx.length]
        ctx.beginPath()
        ctx.moveTo(Math.round(sx[i]+nx*tout), Math.round(sy[i]+ny*tout))
        ctx.lineTo(Math.round(sx[i]-nx*tin),  Math.round(sy[i]-ny*tin))
        ctx.stroke()

    _draw_minor_ticks: (ctx) ->
      if not @minor_tick_props.do_stroke
        return
      coords = @mget('tick_coords')
      [x, y] = coords.minor
      [sx, sy] = @plot_view.map_to_screen(x, "data", y, "data")
      [nx, ny] = @mget('normals')

      tin = @mget('minor_tick_in')
      tout = @mget('minor_tick_out')
      @minor_tick_props.set(ctx, @)
      for i in [0...sx.length]
        ctx.beginPath()
        ctx.moveTo(Math.round(sx[i]+nx*tout), Math.round(sy[i]+ny*tout))
        ctx.lineTo(Math.round(sx[i]-nx*tin),  Math.round(sy[i]-ny*tin))
        ctx.stroke()

    _draw_major_labels: (ctx) ->
      coords = @mget('tick_coords')
      [x, y] = coords.major
      [sx, sy] = @plot_view.map_to_screen(x, "data", y, "data")
      [nx, ny] = @mget('normals')
      dim = @mget('dimension')
      side = @mget('location')
      orient = @mget('major_label_orientation')

      if _.isString(orient)
        angle = _angle_lookup[side][orient]
      else
        angle = -orient
      standoff = @model._tick_extent(@) + @mget('major_label_standoff')

      labels = @mget_obj('formatter').format(coords.major[dim])

      @major_label_props.set(ctx, @)
      _apply_location_heuristics(ctx, side, orient)

      for i in [0...sx.length]
        if angle
          ctx.translate(sx[i]+nx*standoff, sy[i]+ny*standoff)
          ctx.rotate(angle)
          ctx.fillText(labels[i], 0, 0)
          ctx.rotate(-angle)
          ctx.translate(-sx[i]-nx*standoff, -sy[i]-ny*standoff)
        else
          ctx.fillText(labels[i], Math.round(sx[i] + nx*standoff), Math.round(sy[i] + ny*standoff))

    _draw_axis_label: (ctx) ->
      label = @mget('axis_label')

      if not label?
        return

      [x, y] = @mget('rule_coords')
      [sx, sy] = @plot_view.map_to_screen(x, "data", y, "data")
      [nx, ny] = @mget('normals')
      side = @mget('location')
      orient = 'parallel'

      angle = _angle_lookup[side][orient]
      standoff = @model._tick_extent(@) + @model._tick_label_extent(@) + @mget('axis_label_standoff')

      sx = (sx[0] + sx[sx.length-1])/2
      sy = (sy[0] + sy[sy.length-1])/2

      @axis_label_props.set(ctx, @)
      _apply_location_heuristics(ctx, side, orient)

      if angle
        ctx.translate(sx+nx*standoff, sy+ny*standoff)
        ctx.rotate(angle)
        ctx.fillText(label, 0, 0)
        ctx.rotate(-angle)
        ctx.translate(-sx-nx*standoff, -sy-ny*standoff)
      else
        ctx.fillText(label, sx+nx*standoff, sy+ny*standoff)

<<<<<<< HEAD
=======
    _apply_location_heuristics: (ctx, side, orient) ->
      if _.isString(orient)
        baseline = _baseline_lookup[side][orient]
        align = _align_lookup[side][orient]

      else if orient == 0
        baseline = _baseline_lookup[side][orient]
        align = _align_lookup[side][orient]

      else if orient < 0
        baseline = 'middle'
        align = _align_lookup_negative[side]

      else if orient > 0
        baseline = 'middle'
        align = _align_lookup_positive[side]

      ctx.textBaseline = baseline
      ctx.textAlign = align

    _tick_extent: () ->
      return Math.max(@mget('major_tick_out'), @mget('minor_tick_out'))

    _tick_label_extent: () ->
      extent = 0
      dim = @mget('dimension')

      coords = @mget('tick_coords').major
      side = @mget('side')
      orient = @mget('major_label_orientation')

      labels = @mget_obj('formatter').format(coords[dim])

      @major_label_props.set(@plot_view.ctx, @)

      if _.isString(orient)
        factor = 1
        angle = _angle_lookup[side][orient]
      else
        factor = 2
        angle = -orient
      angle = Math.abs(angle)
      c = Math.cos(angle)
      s = Math.sin(angle)

      if side == "top" or side == "bottom"
        for i in [0...labels.length]
          if not labels[i]?
            continue
          w = @plot_view.ctx.measureText(labels[i]).width * 1.1
          h = @plot_view.ctx.measureText(labels[i]).ascent * 0.9
          val = w*s + (h/factor)*c
          if val > extent
            extent = val
      else
        for i in [0...labels.length]
          if not labels[i]?
            continue
          w = @plot_view.ctx.measureText(labels[i]).width * 1.1
          h = @plot_view.ctx.measureText(labels[i]).ascent * 0.9
          val = w*c + (h/factor)*s
          if val > extent
            extent = val

      if extent > 0
        extent += @mget('major_label_standoff')

      return extent

    _axis_label_extent: () ->
      extent = 0

      side = @mget('side')
      orient = 'parallel'

      @major_label_props.set(@plot_view.ctx, @)

      angle = Math.abs(_angle_lookup[side][orient])
      c = Math.cos(angle)
      s = Math.sin(angle)

      if @mget('axis_label')
        extent += @mget('axis_label_standoff')
        @axis_label_props.set(@plot_view.ctx, @)
        w = @plot_view.ctx.measureText(@mget('axis_label')).width * 1.1
        h = @plot_view.ctx.measureText(@mget('axis_label')).ascent * 0.9
        if side == "top" or side == "bottom"
          extent += w*s + h*c
        else
          extent += w*c + h*s

      return extent

    _padding_request: () ->
      req = {}

      side = @mget('side')
      loc = @mget('location') ? 'min'

      if not _.isString(loc)
        return req

      padding = 0
      padding += @_tick_extent()
      padding += @_tick_label_extent()
      padding += @_axis_label_extent()

      req[side] = padding

      return req

>>>>>>> f6cefa38
  class Axis extends HasParent
    default_view: AxisView
    type: 'Axis'

    dinitialize: (attrs, options)->
      super(attrs, options)
      plot = @get_obj('plot')
      panel = new Panel.Model({}, {solver: plot.solver})
      @set('panel', panel)

      # Yuck. The issues is that frames and canvases *are* panels, but axes are not but
      # should be (no multiple inheritnce in CoffeeScript)
      @_top = panel._top
      @_bottom = panel._bottom
      @_left = panel._left
      @_right = panel._right
      @_width = panel._width
      @_height = panel._height

      side = @get('location')
      if side == "top"
        @_size = panel._height
        @_anchor = panel._bottom
        @_dim = 0
        @_normals = [0, -1]
      else if side == "bottom"
        @_size = panel._height
        @_anchor = panel._top
        @_dim = 0
        @_normals = [0, 1]
      else if side == "left"
        @_size = panel._width
        @_anchor = panel._right
        @_dim = 1
        @_normals = [-1, 0]
      else if side == "right"
        @_size = panel._width
        @_anchor = panel._left
        @_dim = 1
        @_normals = [1, 0]
      else
        console.log("ERROR: unrecognized side: '#{ side }'")

      @register_property('computed_bounds', @_computed_bounds, false)
      @add_dependencies('computed_bounds', this, ['bounds'])
      @add_dependencies('computed_bounds', @get_obj('plot'), ['x_range', 'y_range'])

      @register_property('rule_coords', @_rule_coords, false)
      @add_dependencies('rule_coords', this, ['computed_bounds', 'side'])

<<<<<<< HEAD
      @register_property('major_coords', @_major_coords, false)
      @add_dependencies('major_coords', this, ['computed_bounds', 'side'])
=======
      @register_property('tick_coords', @_tick_coords, false)
      @add_dependencies('tick_coords', this, ['computed_bounds', 'dimension', 'location'])
>>>>>>> f6cefa38

      @register_property('ranges', @_ranges, true)
      @register_property('normals', (() -> @_normals), true)
      @register_property('dimension', (() -> @_dim), true)

    update_layout: (view, solver) ->
      size = @_tick_extent(view) + @_tick_label_extent(view) + @_axis_label_extent(view)
      if not @_last_size?
        @_last_size = -1
      if size == @_last_size
        return
      @_last_size = size
      if @_size_constraint?
        solver.remove_constraint(@_size_constraint)
      @_size_constraint = new kiwi.Constraint(new kiwi.Expression(@_size, -size), kiwi.Operator.Eq)
      solver.add_constraint(@_size_constraint)

    _ranges: () ->
      i = @get('dimension')
      j = (i + 1) % 2

      ranges = [@get_obj('plot').get_obj('x_range'), @get_obj('plot').get_obj('y_range')]
      return [ranges[i], ranges[j]]

    _computed_bounds: () ->
      [range, cross_range] = @get('ranges')

      user_bounds = @get('bounds') ? 'auto'
      range_bounds = [range.get('min'), range.get('max')]

      if user_bounds == 'auto'
        return range_bounds

      if _.isArray(user_bounds)
        if Math.abs(user_bounds[0]-user_bounds[1]) > Math.abs(range_bounds[0]-range_bounds[1])
          start = Math.max(Math.min(user_bounds[0], user_bounds[1]), range_bounds[0])
          end = Math.min(Math.max(user_bounds[0], user_bounds[1]), range_bounds[1])
        else
          start = Math.min(user_bounds[0], user_bounds[1])
          end = Math.max(user_bounds[0], user_bounds[1])
        return [start, end]

      console.log("error: user bounds '#{ user_bounds }' not understood")
      return null

    _rule_coords: () ->
      i = @get('dimension')
      j = (i + 1) % 2
      [range, cross_range] = @get('ranges')
      [start, end] = @get('computed_bounds')

      xs = new Array(2)
      ys = new Array(2)
      coords = [xs, ys]

      loc = @_get_loc(cross_range)

      coords[i][0] = Math.max(start, range.get('min'))
      coords[i][1] = Math.min(end, range.get('max'))
      if coords[i][0] > coords[i][1]
        coords[i][0] = coords[i][1] = NaN

      coords[j][0] = loc
      coords[j][1] = loc

      return coords

    _tick_coords: () ->
      i = @get('dimension')
      j = (i + 1) % 2
      [range, cross_range] = @get('ranges')
      [start, end] = @get('computed_bounds')

      ticks = @get_obj('ticker').get_ticks(start, end, range, {})
      majors = ticks.major
      minors = ticks.minor

      loc = @_get_loc(cross_range)

      xs = []
      ys = []
      coords = [xs, ys]

      minor_xs = []
      minor_ys = []
      minor_coords = [minor_xs, minor_ys]

      if range.type == "FactorRange"
        for ii in [0...majors.length]
          coords[i].push(majors[ii])
          coords[j].push(loc)
      else
        [range_min, range_max] = [range.get('min'), range.get('max')]

        for ii in [0...majors.length]
          if majors[ii] < range_min or majors[ii] > range_max
            continue
          coords[i].push(majors[ii])
          coords[j].push(loc)

        for ii in [0...minors.length]
          if minors[ii] < range_min or minors[ii] > range_max
            continue
          minor_coords[i].push(minors[ii])
          minor_coords[j].push(loc)

      return {
        "major": coords,
        "minor": minor_coords
      }

    _get_loc: (cross_range) ->
      cstart = cross_range.get('start')
      cend = cross_range.get('end')
      side = @get('location')

      if side == 'left' or side == 'bottom'
        if cstart < cend
          loc = 'start'
        else
          loc = 'end'
      else if side == 'right' or side == 'top'
        if cstart < cend
          loc = 'end'
        else
          loc = 'start'

      return cross_range.get(loc)

    _tick_extent: (view) ->
      return @get('major_tick_out')

    _tick_label_extent: (view) ->
      extent = 0
      dim = @get('dimension')
      ctx = view.plot_view.canvas_view.ctx

      coords = @get('major_coords')
      side = @get('location')
      orient = @get('major_label_orientation')

      labels = @get_obj('formatter').format(coords[dim])

      view.major_label_props.set(ctx, view)

      if _.isString(orient)
        hscale = 1
        angle = _angle_lookup[side][orient]
      else
        hscale = 2
        angle = -orient
      angle = Math.abs(angle)
      c = Math.cos(angle)
      s = Math.sin(angle)

      if side == "top" or side == "bottom"
        wfactor = s
        hfactor = c
      else
        wfactor = c
        hfactor = s

      for i in [0...labels.length]
        if not labels[i]?
          continue
        w = ctx.measureText(labels[i]).width * 1.1
        h = ctx.measureText(labels[i]).ascent * 0.9
        val = w*wfactor + (h/hscale)*hfactor
        if val > extent
          extent = val

      if extent > 0
        extent += @get('major_label_standoff')

      return extent

    _axis_label_extent: (view) ->
      extent = 0

      side = @get('location')
      orient = 'parallel'
      ctx = view.plot_view.canvas_view.ctx

      view.axis_label_props.set(ctx, view)

      angle = Math.abs(_angle_lookup[side][orient])
      c = Math.cos(angle)
      s = Math.sin(angle)

      if @get('axis_label')
        extent += @get('axis_label_standoff')
        view.axis_label_props.set(ctx, view)
        w = ctx.measureText(@get('axis_label')).width * 1.1
        h = ctx.measureText(@get('axis_label')).ascent * 0.9
        if side == "top" or side == "bottom"
          extent += w*s + h*c
        else
          extent += w*c + h*s

      return extent

    display_defaults: () ->
      return {
        level: 'overlay'

        axis_line_color: 'black'
        axis_line_width: 1
        axis_line_alpha: 1.0
        axis_line_join: 'miter'
        axis_line_cap: 'butt'
        axis_line_dash: []
        axis_line_dash_offset: 0

        major_tick_in: 2
        major_tick_out: 6
        major_tick_line_color: 'black'
        major_tick_line_width: 1
        major_tick_line_alpha: 1.0
        major_tick_line_join: 'miter'
        major_tick_line_cap: 'butt'
        major_tick_line_dash: []
        major_tick_line_dash_offset: 0

        major_label_standoff: 5
        minor_tick_in: 0
        minor_tick_out: 4
        minor_tick_line_color: 'black'
        minor_tick_line_width: 1
        minor_tick_line_alpha: 1.0
        minor_tick_line_join: 'miter'
        minor_tick_line_cap: 'butt'
        minor_tick_line_dash: []
        minor_tick_line_dash_offset: 0
        major_label_standoff: 5
        major_label_orientation: "horizontal"
        major_label_text_font: "helvetica"
        major_label_text_font_size: "10pt"
        major_label_text_font_style: "normal"
        major_label_text_color: "#444444"
        major_label_text_alpha: 1.0
        major_label_text_align: "center"
        major_label_text_baseline: "alphabetic"

        axis_label: ""
        axis_label_standoff: 5
        axis_label_text_font: "helvetica"
        axis_label_text_font_size: "16pt"
        axis_label_text_font_style: "normal"
        axis_label_text_color: "#444444"
        axis_label_text_alpha: 1.0
        axis_label_text_align: "center"
        axis_label_text_baseline: "alphabetic"
      }

  return {
    "Model": Axis,
    "View": AxisView
  }<|MERGE_RESOLUTION|>--- conflicted
+++ resolved
@@ -287,120 +287,6 @@
       else
         ctx.fillText(label, sx+nx*standoff, sy+ny*standoff)
 
-<<<<<<< HEAD
-=======
-    _apply_location_heuristics: (ctx, side, orient) ->
-      if _.isString(orient)
-        baseline = _baseline_lookup[side][orient]
-        align = _align_lookup[side][orient]
-
-      else if orient == 0
-        baseline = _baseline_lookup[side][orient]
-        align = _align_lookup[side][orient]
-
-      else if orient < 0
-        baseline = 'middle'
-        align = _align_lookup_negative[side]
-
-      else if orient > 0
-        baseline = 'middle'
-        align = _align_lookup_positive[side]
-
-      ctx.textBaseline = baseline
-      ctx.textAlign = align
-
-    _tick_extent: () ->
-      return Math.max(@mget('major_tick_out'), @mget('minor_tick_out'))
-
-    _tick_label_extent: () ->
-      extent = 0
-      dim = @mget('dimension')
-
-      coords = @mget('tick_coords').major
-      side = @mget('side')
-      orient = @mget('major_label_orientation')
-
-      labels = @mget_obj('formatter').format(coords[dim])
-
-      @major_label_props.set(@plot_view.ctx, @)
-
-      if _.isString(orient)
-        factor = 1
-        angle = _angle_lookup[side][orient]
-      else
-        factor = 2
-        angle = -orient
-      angle = Math.abs(angle)
-      c = Math.cos(angle)
-      s = Math.sin(angle)
-
-      if side == "top" or side == "bottom"
-        for i in [0...labels.length]
-          if not labels[i]?
-            continue
-          w = @plot_view.ctx.measureText(labels[i]).width * 1.1
-          h = @plot_view.ctx.measureText(labels[i]).ascent * 0.9
-          val = w*s + (h/factor)*c
-          if val > extent
-            extent = val
-      else
-        for i in [0...labels.length]
-          if not labels[i]?
-            continue
-          w = @plot_view.ctx.measureText(labels[i]).width * 1.1
-          h = @plot_view.ctx.measureText(labels[i]).ascent * 0.9
-          val = w*c + (h/factor)*s
-          if val > extent
-            extent = val
-
-      if extent > 0
-        extent += @mget('major_label_standoff')
-
-      return extent
-
-    _axis_label_extent: () ->
-      extent = 0
-
-      side = @mget('side')
-      orient = 'parallel'
-
-      @major_label_props.set(@plot_view.ctx, @)
-
-      angle = Math.abs(_angle_lookup[side][orient])
-      c = Math.cos(angle)
-      s = Math.sin(angle)
-
-      if @mget('axis_label')
-        extent += @mget('axis_label_standoff')
-        @axis_label_props.set(@plot_view.ctx, @)
-        w = @plot_view.ctx.measureText(@mget('axis_label')).width * 1.1
-        h = @plot_view.ctx.measureText(@mget('axis_label')).ascent * 0.9
-        if side == "top" or side == "bottom"
-          extent += w*s + h*c
-        else
-          extent += w*c + h*s
-
-      return extent
-
-    _padding_request: () ->
-      req = {}
-
-      side = @mget('side')
-      loc = @mget('location') ? 'min'
-
-      if not _.isString(loc)
-        return req
-
-      padding = 0
-      padding += @_tick_extent()
-      padding += @_tick_label_extent()
-      padding += @_axis_label_extent()
-
-      req[side] = padding
-
-      return req
-
->>>>>>> f6cefa38
   class Axis extends HasParent
     default_view: AxisView
     type: 'Axis'
@@ -451,13 +337,8 @@
       @register_property('rule_coords', @_rule_coords, false)
       @add_dependencies('rule_coords', this, ['computed_bounds', 'side'])
 
-<<<<<<< HEAD
-      @register_property('major_coords', @_major_coords, false)
-      @add_dependencies('major_coords', this, ['computed_bounds', 'side'])
-=======
       @register_property('tick_coords', @_tick_coords, false)
-      @add_dependencies('tick_coords', this, ['computed_bounds', 'dimension', 'location'])
->>>>>>> f6cefa38
+      @add_dependencies('tick_coords', this, ['computed_bounds', 'location'])
 
       @register_property('ranges', @_ranges, true)
       @register_property('normals', (() -> @_normals), true)
@@ -595,7 +476,7 @@
       dim = @get('dimension')
       ctx = view.plot_view.canvas_view.ctx
 
-      coords = @get('major_coords')
+      coords = @get('tick_coords').major
       side = @get('location')
       orient = @get('major_label_orientation')
 
@@ -681,7 +562,6 @@
         major_tick_line_dash: []
         major_tick_line_dash_offset: 0
 
-        major_label_standoff: 5
         minor_tick_in: 0
         minor_tick_out: 4
         minor_tick_line_color: 'black'
@@ -691,6 +571,7 @@
         minor_tick_line_cap: 'butt'
         minor_tick_line_dash: []
         minor_tick_line_dash_offset: 0
+
         major_label_standoff: 5
         major_label_orientation: "horizontal"
         major_label_text_font: "helvetica"
