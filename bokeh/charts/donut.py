"""This is the Bokeh charts interface. It gives you a high level API to build
complex plot is a simple way.

This is the Donut class which lets you build your Donut charts just passing
the arguments to the Chart class and calling the proper functions.
It also add a new chained stacked method.
"""
#-----------------------------------------------------------------------------
# Copyright (c) 2012 - 2014, Continuum Analytics, Inc. All rights reserved.
#
# Powered by the Bokeh Development Team.
#
# The full license is in the file LICENCE.txt, distributed with this software.
#-----------------------------------------------------------------------------

#-----------------------------------------------------------------------------
# Imports
#-----------------------------------------------------------------------------
<<<<<<< HEAD
from __future__ import division
from math import pi
import pandas as pd
=======
from __future__ import division, print_function
from math import pi
from collections import OrderedDict
>>>>>>> a2150c14

from ._builder import Builder, create_and_build
from ..models import ColumnDataSource, GlyphRenderer, Range1d
from ..models.glyphs import AnnularWedge, Text, Wedge
from .utils import polar_to_cartesian
#-----------------------------------------------------------------------------
# Classes and functions
#-----------------------------------------------------------------------------


def Donut(values,  cat=None, width=800, height=800, xgrid=False, ygrid=False, **kws):
    return create_and_build(
        DonutBuilder, values, cat=cat, width=width, height=height,
        xgrid=xgrid, ygrid=ygrid, **kws
    )


class DonutBuilder(Builder):
    """This is the Donut class and it is in charge of plotting
    Donut chart in an easy and intuitive way.

    Essentially, it provides a way to ingest the data, make the proper
    calculations and push the references into a source object.
    We additionally make calculations for the donut slices and angles.
    And finally add the needed glyphs (Wedges and AnnularWedges) taking
    the references from the source.

    Examples:

        xyvalues = OrderedDict()
        # TODO: Fix bug for donut breaking when inputs that are not float
        xyvalues['python'] = [2., 5., 3.]
        xyvalues['pypy'] = [4., 1., 4.]
        xyvalues['jython'] = [6., 4., 3.]
        cat = ['Devs', 'Dev Ops', 'Scientists']
        donut = Donut(xyvalues, cat, filename="donut.html")
        donut.title("Medals Donut").xlabel("Cat").ylabel("Lang")
        donut.legend(True).width(800).height(800).show()
    """

    def __init__(self, values, cat=None, legend=False, palette=None, **kws):
        """
        Args:
            values (obj): value (iterable obj): Data adapter supported input type
            cat (list or bool, optional): list of string representing the categories.
                Defaults to None.
            title (str, optional): the title of your chart. Defaults to None.
            xlabel (str, optional): the x-axis label of your chart.
                Defaults to None.
            ylabel (str, optional): the y-axis label of your chart.
                Defaults to None.
            legend (str, optional): the legend of your chart. The legend content is
                inferred from incoming input.It can be ``top_left``,
                ``top_right``, ``bottom_left``, ``bottom_right``.
                It is ``top_right`` is you set it as True.
                Defaults to None.
            xscale (str, optional): the x-axis type scale of your chart. It can be
                ``linear``, ``datetime`` or ``categorical``.
                Defaults to ``datetime``.
            yscale (str, optional): the y-axis type scale of your chart. It can be
                ``linear``, ``datetime`` or ``categorical``.
                Defaults to ``linear``.
            width (int, optional): the width of your chart in pixels.
                Defaults to 800.
            height (int, optional): the height of you chart in pixels.
                Defaults to 600.
            tools (bool, optional): to enable or disable the tools in your chart.
                Defaults to True
            filename (str or bool, optional): the name of the file where your chart.
                will be written. If you pass True to this argument, it will use
                ``untitled`` as a filename.
                Defaults to False.
            server (str or bool, optional): the name of your chart in the server.
                If you pass True to this argument, it will use ``untitled``
                as the name in the server.
                Defaults to False.
            notebook (bool, optional): whether to output to IPython notebook
                (default: False)
            xgrid (bool, optional): whether to display x grid lines
                (default: False)
            ygrid (bool, optional): whether to display y grid lines
                (default: False)

        Attributes:
            source (obj): datasource object for your plot,
                initialized as a dummy None.
            xdr (obj): x-associated datarange object for you plot,
                initialized as a dummy None.
            ydr (obj): y-associated datarange object for you plot,
                initialized as a dummy None.
            groups (list): to be filled with the incoming groups of data.
                Useful for legend construction.
            data (dict): to be filled with the incoming data and be passed
                to the ColumnDataSource in each chart inherited class.
                Needed for _set_And_get method.
            attr (list): to be filled with the new attributes created after
                loading the data dict.
                Needed for _set_and_get method.
        """
        self.cat = cat
<<<<<<< HEAD
        super(DonutBuilder, self).__init__(values, legend=legend, palette=palette)
=======
        self.values = values
        self.source = None
        self.xdr = None
        self.ydr = None
        self.groups = []
        self.data = dict()
        self.attr = []
        # Holds sub categories angles for every category
        self._cat_angles = OrderedDict()

        super(Donut, self).__init__(
            title, xlabel, ylabel, legend,
            xscale, yscale, width, height,
            tools, filename, server, notebook, xgrid=xgrid, ygrid=ygrid
        )
>>>>>>> a2150c14

    def get_data(self):
        """Take the chart data from self.values.

        It calculates the chart properties accordingly (start/end angles
        for categories and sub-categories).
        Then build a dict containing references to all the calculated
        points to be used by the Wedge glyph inside the ``draw`` method.

        """
        # Create OD with list of values per catogory
        dt = OrderedDict()
        total = 0
        for k, v in self.values.items():
            for i, cat in enumerate(self.cat):
                cat_vals = dt.get(cat, [])
                val = v[i]
                cat_vals.append(val)
                total += val
                dt[cat] = cat_vals

        # create callable to convert to radians
        radians = lambda x: 2*pi*(x/total)

        # compute categories and subcategories angles
        end_angles = []
        last = 0
        for cat, details in dt.items():
            aggr_val = sum(details)
            rad = radians(aggr_val)
            val = last + rad
            end_angles.append(val)
            last = val

            details_angles = []
            last_det = 0
            for det in details:
                rad = radians(det)
                last_det += rad
                details_angles.append(last_det)

            self._cat_angles[cat] = details_angles

        self.groups = self.cat
        self.total_units = total
        start_angles = [0] + end_angles[:-1]
        colors = self._set_colors(self.cat)
        self.set_and_get("", "colors", colors)
        self.set_and_get("", "end", end_angles)
        self.set_and_get("", "start", start_angles)

    def get_source(self):
        """Push the Donut data into the ColumnDataSource and calculate
         the proper ranges.

        """
        self.source = ColumnDataSource(self.data)
        self.x_range = Range1d(start=-2, end=2)
        self.y_range = Range1d(start=-2, end=2)

    def draw_central_wedge(self):
        """Draw the central part of the donut wedge from donut.source and
         its calculated start and end angles.

        """
        glyph = Wedge(
            x=0, y=0,
            radius=1, start_angle="start", end_angle="end",
            line_color="white", line_width=2,
            fill_color="colors"
        )
        yield GlyphRenderer(data_source=self.source, glyph=glyph)

    def draw_central_descriptions(self):
        """Draw the descriptions to be placed on the central part of the
        donut wedge
        """
        text = ["%s" % cat for cat in self.cat]
        x, y = polar_to_cartesian(0.7, self.data["start"], self.data["end"])
        text_source = ColumnDataSource(dict(text=text, x=x, y=y))
        glyph = Text(
                x="x", y="y", text="text",
                text_align="center", text_baseline="middle"
            )
        yield GlyphRenderer(data_source=text_source, glyph=glyph)

    def draw_external_ring(self, colors=None):
        """Draw the external part of the donut wedge from donut.source
         and its related descriptions
        """
        if colors is None:
            colors = self._set_colors(self.cat)

        for i, (cat, start_angle, end_angle) in enumerate(zip(
                self.cat, self.data['start'], self.data['end'])):
            # compute sub-categories angles being careful to not exceed category
            # end angle (due to approximations)
            angles = [min(x + start_angle, end_angle) for x in self._cat_angles[cat]]
            end = list(angles) + [end_angle]
            start = [start_angle] + end[:-1]
            base_color = colors[i]
            text = [rowlabel for rowlabel in self.values.keys()]
            fill = [base_color for i in range(len(text) + 1)]
            # TODO: Would be nice to have the subcategories lighten when it's
            #       supported on HexColors, so the follow would work
            # fill = [ base_color.lighten(i*0.05) for i in range(len(details) + 1) ]
            x, y = polar_to_cartesian(1.25, start, end)
            source = ColumnDataSource(dict(start=start, end=end, fill=fill))

<<<<<<< HEAD
            glyph = AnnularWedge(
                x=0, y=0, inner_radius=1, outer_radius=1.5,
                start_angle="start", end_angle="end",
                line_color="white", line_width=2,
                fill_color="fill"
=======
            self.chart.make_annular(
                source, x=0., y=0., inner_radius=1., outer_radius=1.5,
                start_angle="start", end_angle="end", line_color="white",
                line_width=2, fill_color="fill"
>>>>>>> a2150c14
            )
            yield GlyphRenderer(data_source=source, glyph=glyph)

            text_angle = [(start[i]+end[i])/2 for i in range(len(start))]
            text_angle = [angle + pi if pi/2 < angle < 3*pi/2 else angle
                          for angle in text_angle]

            data = dict(text=text, x=x, y=y, angle=text_angle)
            text_source = ColumnDataSource(data)
            glyph = Text(
                x="x", y="y", text="text", angle="angle",
                text_align="center", text_baseline="middle"
            )
            yield GlyphRenderer(data_source=text_source, glyph=glyph)

    def draw(self):
        """Use the AnnularWedge and Wedge glyphs to display the wedges.

        Takes reference points from data loaded at the ColumnDataSurce.
        """
        # build the central round area of the donut
        renderers = []
        renderers += self.draw_central_wedge()
        # write central descriptions
        renderers += self.draw_central_descriptions()
        # build external donut ring
        renderers += self.draw_external_ring()
        # self.reset_legend()
        return renderers

    # def _setup_show(self):
    #     """Prepare data before calling drawing methods.
    #
    #     Ensure that x and y scales are linear.
    #     """
    #     self.yscale('linear')
    #     self.xscale('linear')
    #     self.check_attr()<|MERGE_RESOLUTION|>--- conflicted
+++ resolved
@@ -16,15 +16,11 @@
 #-----------------------------------------------------------------------------
 # Imports
 #-----------------------------------------------------------------------------
-<<<<<<< HEAD
+
 from __future__ import division
 from math import pi
 import pandas as pd
-=======
-from __future__ import division, print_function
-from math import pi
 from collections import OrderedDict
->>>>>>> a2150c14
 
 from ._builder import Builder, create_and_build
 from ..models import ColumnDataSource, GlyphRenderer, Range1d
@@ -125,25 +121,7 @@
                 Needed for _set_and_get method.
         """
         self.cat = cat
-<<<<<<< HEAD
         super(DonutBuilder, self).__init__(values, legend=legend, palette=palette)
-=======
-        self.values = values
-        self.source = None
-        self.xdr = None
-        self.ydr = None
-        self.groups = []
-        self.data = dict()
-        self.attr = []
-        # Holds sub categories angles for every category
-        self._cat_angles = OrderedDict()
-
-        super(Donut, self).__init__(
-            title, xlabel, ylabel, legend,
-            xscale, yscale, width, height,
-            tools, filename, server, notebook, xgrid=xgrid, ygrid=ygrid
-        )
->>>>>>> a2150c14
 
     def get_data(self):
         """Take the chart data from self.values.
@@ -253,19 +231,11 @@
             x, y = polar_to_cartesian(1.25, start, end)
             source = ColumnDataSource(dict(start=start, end=end, fill=fill))
 
-<<<<<<< HEAD
             glyph = AnnularWedge(
                 x=0, y=0, inner_radius=1, outer_radius=1.5,
                 start_angle="start", end_angle="end",
                 line_color="white", line_width=2,
-                fill_color="fill"
-=======
-            self.chart.make_annular(
-                source, x=0., y=0., inner_radius=1., outer_radius=1.5,
-                start_angle="start", end_angle="end", line_color="white",
-                line_width=2, fill_color="fill"
->>>>>>> a2150c14
-            )
+                fill_color="fill")
             yield GlyphRenderer(data_source=source, glyph=glyph)
 
             text_angle = [(start[i]+end[i])/2 for i in range(len(start))]
