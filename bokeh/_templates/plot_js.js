var modelid = "{{ modelid }}";
var modeltype = "{{ modeltype }}";
var elementid = "{{ elementid }}";
Bokeh.logger.info("Realizing plot:")
Bokeh.logger.info(" - modeltype: {{ modeltype }}");
Bokeh.logger.info(" - modelid: {{ modelid }}");
Bokeh.logger.info(" - elementid: {{ elementid }}");
var all_models = {{ all_models }};
Bokeh.load_models(all_models);
var model = Bokeh.Collections(modeltype).get(modelid);
<<<<<<< HEAD
{%- if window_name %}
window["bokeh_{{ window_name }}"] = model
{%- endif %}
var view = new model.default_view({model: model, el: '#{{ elementid }}'});
=======
var view = new model.default_view({model: model, el: '#{{ elementid }}'});
Bokeh.index[modelid] = view
>>>>>>> 2e74be5c
<|MERGE_RESOLUTION|>--- conflicted
+++ resolved
@@ -8,12 +8,8 @@
 var all_models = {{ all_models }};
 Bokeh.load_models(all_models);
 var model = Bokeh.Collections(modeltype).get(modelid);
-<<<<<<< HEAD
 {%- if window_name %}
 window["bokeh_{{ window_name }}"] = model
 {%- endif %}
 var view = new model.default_view({model: model, el: '#{{ elementid }}'});
-=======
-var view = new model.default_view({model: model, el: '#{{ elementid }}'});
-Bokeh.index[modelid] = view
->>>>>>> 2e74be5c
+Bokeh.index[modelid] = view