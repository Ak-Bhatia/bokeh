--- conflicted
+++ resolved
@@ -65,12 +65,9 @@
 
     def __exit__(self, e_ty, e_val, e_tb):
         pass
-<<<<<<< HEAD
-=======
-        
+
     def autoadd(self, value=True):
         self._autoadd = value
->>>>>>> 7a4b1b1a
 
     def autostore(self, value=True):
         self._autostore = value
@@ -174,7 +171,7 @@
             assert obj not in self._plotcontext.children
             self._plotcontext.children.append(obj)
             self._add(*obj.references())
-            
+
     def add_all(self):
         """ensures everything in a plot context is stored and ready to
         be pushed
