--- conflicted
+++ resolved
@@ -82,7 +82,6 @@
             default=None,
         )),
 
-<<<<<<< HEAD
         ('--check-unused-sessions', dict(
             metavar='MILLISECONDS',
             type=int,
@@ -102,11 +101,11 @@
             type=int,
             help="How often to log stats",
             default=None,
-=======
+        )),
+
         ('--use-xheaders', dict(
             action='store_true',
             help="Prefer X-headers for IP/protocol information",
->>>>>>> aa127124
         )),
 
         ('--log-level', dict(
