'''

To run a Bokeh application on a Bokeh server from a single Python script,
pass the script name to ``bokeh serve`` on the command line:

.. code-block:: sh

    bokeh serve app_script.py

By default, the Bokeh application will be served by the Bokeh server on a
default port ({DEFAULT_PORT}) at localhost, under the path ``/app_script``,
i.e.,

.. code-block:: none

    http://localhost:{DEFAULT_PORT}/app_script

Applications can also be created from directories. The directory should
contain a ``main.py`` (and any other helper modules that are required) as
well as any additional assets (e.g., theme files). Pass the directory name
to ``bokeh serve`` to run the application:

.. code-block:: sh

    bokeh serve app_dir

It is possible to run multiple applications at once:

.. code-block:: sh

    bokeh serve app_script.py app_dir

If you would like to automatically open a browser to display the HTML
page(s), you can pass the ``--show`` option on the command line:

.. code-block:: sh

    bokeh serve app_script.py app_dir --show

This will open two pages, for ``/app_script`` and ``/app_dir``,
respectively.

Network Configuration
~~~~~~~~~~~~~~~~~~~~~

To control the port that the Bokeh server listens on, use the ``--port``
argument:

.. code-block:: sh

    bokeh serve app_script.py --port=8080

Similarly, a specific network address can be specified with the
``--address`` argument. For example:

.. code-block:: sh

    bokeh serve app_script.py --address=0.0.0.0

will have the Bokeh server listen all available network addresses.

Additionally, it is possible to configure a hosts whitelist that must be
matched by the ``Host`` header in new requests. You can specify multiple
acceptable host values with the ``--host`` option:

.. code-block:: sh

    bokeh serve app_script.py --host foo.com:8081 --host bar.com

If no port is specified in a host value, then port 80 will be used. In
the example above Bokeh server will accept requests from ``foo.com:8081``
and ``bar.com:80``.

If no host values are specified, then by default the Bokeh server will
accept requests from ``localhost:<port>`` where ``<port>`` is the port
that the server is configured to listen on (by default: {DEFAULT_PORT}).

Also note that the host whitelist applies to all request handlers,
including any extra ones added to extend the Bokeh server.

By default, cross site connections to the Bokeh server websocket are not
allowed. You can enable websocket connections originating from additional
hosts by specifying them with the ``--allow-websocket-origin`` option:

.. code-block:: sh

    bokeh serve app_script.py --allow-websocket-origin foo.com:8081

It is possible to specify multiple allowed websocket origins by adding
the ``--allow-websocket-origin`` option multiple times.

The Bokeh server can also add an optional prefix to all URL paths.
This can often be useful in conjunction with "reverse proxy" setups.

.. code-block:: sh

    bokeh serve app_script.py --prefix=foobar

Then the application will be served under the following URL:

.. code-block:: none

    http://localhost:{DEFAULT_PORT}/foobar/app_script

If needed, Bokeh server can send keep-alive pings at a fixed interval.
To configure this feature, set the ``--keep-alive`` option:

.. code-block:: sh

    bokeh serve app_script.py --keep-alive 10000

The value is specified in milliseconds. The default keep-alive interval
is 37 seconds. Give a value of 0 to disable keep-alive pings.

<<<<<<< HEAD
To control how often statistic logs are written, set the
--stats-log-frequency option:

.. code-block:: sh

    bokeh serve app_script.py --stats-log-frequency 30000

The value is specified in milliseconds. The default interval for
logging stats is 15 seconds. Only positive integer values are accepted.
=======
To have the Bokeh server override the remote IP and URI scheme/protocol for
all requests with ``X-Real-Ip``, ``X-Forwarded-For``, ``X-Scheme``,
``X-Forwarded-Proto``  headers (if they are provided), set the
``--use-xheaders`` option:

.. code-block:: sh

    bokeh serve app_script.py --use-xheaders

This is typically needed when running a Bokeh server behind a reverse proxy
that is SSL-terminated.

.. warning::
    It is not advised to set this option on a Bokeh server directly facing
    the Internet.
>>>>>>> aa127124

Session ID Options
~~~~~~~~~~~~~~~~~~

Typically, each browser tab connected to a Bokeh server will have
its own session ID. When the server generates an ID, it will make
it cryptographically unguessable. This keeps users from accessing
one another's sessions.

To control who can use a Bokeh application, the server can sign
sessions with a secret key and reject "made up" session
names. There are three modes, controlled by the ``--session-ids``
argument:

.. code-block:: sh

    bokeh serve app_script.py --session-ids=signed

The available modes are: {SESSION_ID_MODES}

In ``unsigned`` mode, the server will accept any session ID
provided to it in the URL. For example,
``http://localhost/app_script?bokeh-session-id=foo`` will create a
session ``foo``. In ``unsigned`` mode, if the session ID isn't
provided with ``?bokeh-session-id=`` in the URL, the server will
still generate a cryptographically-unguessable ID. However, the
server allows clients to create guessable or deliberately-shared
sessions if they want to.

``unsigned`` mode is most useful when the server is running
locally for development, for example you can have multiple
processes access a fixed session name such as
``default``. ``unsigned`` mode is also convenient because there's
no need to generate or configure a secret key.

In ``signed`` mode, the session ID must be in a special format and
signed with a secret key. Attempts to use the application with an
invalid session ID will fail, but if no ``?bokeh-session-id=``
parameter is provided, the server will generate a fresh, signed
session ID. The result of ``signed`` mode is that only secure
session IDs are allowed but anyone can connect to the server.

In ``external-signed`` mode, the session ID must be signed but the
server itself won't generate a session ID; the
``?bokeh-session-id=`` parameter will be required. To use this
mode, you would need some sort of external process (such as
another web app) which would use the
``bokeh.util.session_id.generate_session_id()`` function to create
valid session IDs. The external process and the Bokeh server must
share the same ``BOKEH_SECRET_KEY`` environment variable.

``external-signed`` mode is useful if you want another process to
authenticate access to the Bokeh server; if someone is permitted
to use the Bokeh application, you would generate a session ID for
them, then redirect them to the Bokeh server with that valid
session ID. If you don't generate a session ID for someone, then
they can't load the app from the Bokeh server.

In both ``signed`` and ``external-signed`` mode, the secret key
must be kept secret; anyone with the key can generate a valid
session ID.

The secret key should be set in a ``BOKEH_SECRET_KEY`` environment
variable and should be a cryptographically random string with at
least 256 bits (32 bytes) of entropy.  You can generate a new
secret key with the ``bokeh secret`` command.

Session Expiration Options
~~~~~~~~~~~~~~~~~~~~~~~~~~

To configure how often to check for unused sessions. set the
--check-unused-sessions option:

.. code-block:: sh

    bokeh serve app_script.py --check-unused-sessions 10000

The value is specified in milliseconds. The default interval for
checking for unused sessions is 17 seconds. Only positive integer
values are accepted.

To configure how often unused sessions last. set the
--unused-session-lifetime option:

.. code-block:: sh

    bokeh serve app_script.py --unused-session-lifetime 60000

The value is specified in milliseconds. The default lifetime interval
for unused sessions is 30 minutes. Only positive integer values are
accepted.

Development Options
~~~~~~~~~~~~~~~~~~~

The logging level can be controlled by the ``--log-level`` argument:

.. code-block:: sh

    bokeh serve app_script.py --log-level=debug

The available log levels are: {LOGLEVELS}

'''
from __future__ import absolute_import

import logging
log = logging.getLogger(__name__)

from bokeh.application import Application
from bokeh.resources import DEFAULT_SERVER_PORT
from bokeh.server.server import Server
from bokeh.util.string import nice_join
from bokeh.settings import settings

from ..subcommand import Subcommand
from ..util import build_single_handler_applications, die

LOGLEVELS = ('debug', 'info', 'warning', 'error', 'critical')
SESSION_ID_MODES = ('unsigned', 'signed', 'external-signed')

__doc__ = __doc__.format(
    DEFAULT_PORT=DEFAULT_SERVER_PORT,
    LOGLEVELS=nice_join(LOGLEVELS),
    SESSION_ID_MODES=nice_join(SESSION_ID_MODES)
)

class Serve(Subcommand):
    ''' Subcommand to launch the Bokeh server.

    '''

    name = "serve"

    help = "Run a Bokeh server hosting one or more applications"

    args = (

        ('files', dict(
            metavar='DIRECTORY-OR-SCRIPT',
            nargs='*',
            help="The app directories or scripts to serve (serve empty document if not specified)",
            default=None,
        )),

        ('--develop', dict(
            action='store_true',
            help="Enable develop-time features that should not be used in production",
        )),

        ('--show', dict(
            action='store_true',
            help="Open server app(s) in a browser",
        )),

        ('--port', dict(
            metavar='PORT',
            type=int,
            help="Port to listen on",
            default=None
        )),

        ('--address', dict(
            metavar='ADDRESS',
            type=str,
            help="Address to listen on",
            default=None,
        )),

        ('--allow-websocket-origin', dict(
            metavar='HOST[:PORT]',
            action='append',
            type=str,
            help="Public hostnames which may connect to the Bokeh websocket",
        )),

        ('--host', dict(
            metavar='HOST[:PORT]',
            action='append',
            type=str,
            help="Public hostnames to allow in requests",
        )),

        ('--prefix', dict(
            metavar='PREFIX',
            type=str,
            help="URL prefix for Bokeh server URLs",
            default=None,
        )),

        ('--keep-alive', dict(
            metavar='MILLISECONDS',
            type=int,
            help="How often to send a keep-alive ping to clients, 0 to disable.",
            default=None,
        )),

<<<<<<< HEAD
        ('--check-unused-sessions', dict(
            metavar='MILLISECONDS',
            type=int,
            help="How often to check for unused sessions",
            default=None,
        )),

        ('--unused-session-lifetime', dict(
            metavar='MILLISECONDS',
            type=int,
            help="How long unused sessions last",
            default=None,
        )),

        ('--stats-log-frequency', dict(
            metavar='MILLISECONDS',
            type=int,
            help="How often to log stats",
            default=None,
=======
        ('--use-xheaders', dict(
            action='store_true',
            help="Prefer X-headers for IP/protocol information",
>>>>>>> aa127124
        )),

        ('--log-level', dict(
            metavar='LOG-LEVEL',
            action  = 'store',
            default = 'debug',
            choices = LOGLEVELS,
            help    = "One of: %s" % nice_join(LOGLEVELS),
        )),

        ('--session-ids', dict(
            metavar='MODE',
            action  = 'store',
            default = None,
            choices = SESSION_ID_MODES,
            help    = "One of: %s" % nice_join(SESSION_ID_MODES),
        )),

    )

    def invoke(self, args):
        applications = build_single_handler_applications(args.files)

        log_level = getattr(logging, args.log_level.upper())
        logging.basicConfig(level=log_level)

        if len(applications) == 0:
            # create an empty application by default, typically used with output_server
            applications['/'] = Application()

        if args.keep_alive is not None:
            if args.keep_alive == 0:
                log.info("Keep-alive ping disabled")
            else:
                log.info("Keep-alive ping configured every %d milliseconds", args.keep_alive)
            # rename to be compatible with Server
            args.keep_alive_milliseconds = args.keep_alive

        if args.check_unused_sessions is not None:
            log.info("Check for unused sessions every %d milliseconds", args.check_unused_sessions)
            # rename to be compatible with Server
            args.check_unused_sessions_milliseconds = args.check_unused_sessions

        if args.unused_session_lifetime is not None:
            log.info("Unused sessions last for %d milliseconds", args.unused_session_lifetime)
            # rename to be compatible with Server
            args.unused_session_lifetime_milliseconds = args.unused_session_lifetime

        if args.stats_log_frequency is not None:
            log.info("Log statistics every %d milliseconds", args.stats_log_frequency)
            # rename to be compatible with Server
            args.stats_log_frequency_milliseconds = args.stats_log_frequency

        server_kwargs = { key: getattr(args, key) for key in ['port',
                                                              'address',
                                                              'allow_websocket_origin',
                                                              'host',
                                                              'prefix',
                                                              'develop',
                                                              'keep_alive_milliseconds',
<<<<<<< HEAD
                                                              'check_unused_sessions_milliseconds',
                                                              'unused_session_lifetime_milliseconds',
                                                              'stats_log_frequency_milliseconds']
=======
                                                              'use_xheaders',
                                                            ]
>>>>>>> aa127124
                          if getattr(args, key, None) is not None }

        server_kwargs['sign_sessions'] = settings.sign_sessions()
        server_kwargs['secret_key'] = settings.secret_key_bytes()
        server_kwargs['generate_session_ids'] = True
        if args.session_ids is None:
            # no --session-ids means use the env vars
            pass
        elif args.session_ids == 'unsigned':
            server_kwargs['sign_sessions'] = False
        elif args.session_ids == 'signed':
            server_kwargs['sign_sessions'] = True
        elif args.session_ids == 'external-signed':
            server_kwargs['sign_sessions'] = True
            server_kwargs['generate_session_ids'] = False
        else:
            raise RuntimeError("argparse should have filtered out --session-ids mode " +
                               args.session_ids)

        if server_kwargs['sign_sessions'] and not server_kwargs['secret_key']:
            die("To sign sessions, the BOKEH_SECRET_KEY environment variable must be set; " +
                "the `bokeh secret` command can be used to generate a new key.")

        server = Server(applications, **server_kwargs)

        if args.show:
            # we have to defer opening in browser until we start up the server
            def show_callback():
                for route in applications.keys():
                    server.show(route)
            server.io_loop.add_callback(show_callback)

        if args.develop:
            log.info("Using develop mode (do not enable --develop in production)")

        address_string = ''
        if server.address is not None and server.address != '':
            address_string = ' address ' + server.address

        log.info("Starting Bokeh server on port %d%s with applications at paths %r",
                 server.port,
                 address_string,
                 sorted(applications.keys()))

        server.start()<|MERGE_RESOLUTION|>--- conflicted
+++ resolved
@@ -112,7 +112,6 @@
 The value is specified in milliseconds. The default keep-alive interval
 is 37 seconds. Give a value of 0 to disable keep-alive pings.
 
-<<<<<<< HEAD
 To control how often statistic logs are written, set the
 --stats-log-frequency option:
 
@@ -122,7 +121,7 @@
 
 The value is specified in milliseconds. The default interval for
 logging stats is 15 seconds. Only positive integer values are accepted.
-=======
+
 To have the Bokeh server override the remote IP and URI scheme/protocol for
 all requests with ``X-Real-Ip``, ``X-Forwarded-For``, ``X-Scheme``,
 ``X-Forwarded-Proto``  headers (if they are provided), set the
@@ -138,7 +137,6 @@
 .. warning::
     It is not advised to set this option on a Bokeh server directly facing
     the Internet.
->>>>>>> aa127124
 
 Session ID Options
 ~~~~~~~~~~~~~~~~~~
@@ -336,7 +334,6 @@
             default=None,
         )),
 
-<<<<<<< HEAD
         ('--check-unused-sessions', dict(
             metavar='MILLISECONDS',
             type=int,
@@ -356,11 +353,11 @@
             type=int,
             help="How often to log stats",
             default=None,
-=======
+        )),
+
         ('--use-xheaders', dict(
             action='store_true',
             help="Prefer X-headers for IP/protocol information",
->>>>>>> aa127124
         )),
 
         ('--log-level', dict(
@@ -421,14 +418,11 @@
                                                               'prefix',
                                                               'develop',
                                                               'keep_alive_milliseconds',
-<<<<<<< HEAD
                                                               'check_unused_sessions_milliseconds',
                                                               'unused_session_lifetime_milliseconds',
-                                                              'stats_log_frequency_milliseconds']
-=======
+                                                              'stats_log_frequency_milliseconds',
                                                               'use_xheaders',
                                                             ]
->>>>>>> aa127124
                           if getattr(args, key, None) is not None }
 
         server_kwargs['sign_sessions'] = settings.sign_sessions()
