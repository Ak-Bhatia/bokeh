--- conflicted
+++ resolved
@@ -33,13 +33,8 @@
 
 from ..charts import (Chart, DataAdapter, Area, Bar, Dot, Donut,
                       Line, HeatMap, Histogram, Scatter, Step, TimeSeries,
-<<<<<<< HEAD
-                      BoxPlot)
+                      BoxPlot, Horizon)
 from ..charts._builder import Builder
-=======
-                      BoxPlot, Horizon)
->>>>>>> 1114f2c6
-
 #-----------------------------------------------------------------------------
 # Classes and functions
 #-----------------------------------------------------------------------------
@@ -974,13 +969,9 @@
                 self.assertEqual(builder._data_scatter[key], expected_v)
 
             for key, expected_v in expected_seg.items():
-<<<<<<< HEAD
                 self.assertEqual(builder._data_segment[key], expected_v)
 
             self.assertEqual(len(builder._legends), 3)
-=======
-                self.assertEqual(bp.data_segment[key], expected_v)
-
 
 class TestHorizon(unittest.TestCase):
     def test_supported_input(self):
@@ -1019,4 +1010,3 @@
             assert_array_equal(ts.data['y_fold1_pypy'], [63, 63, 63, 63, 85.5, 126, 126, 63])
             assert_array_equal(ts.data['y_fold2_pypy'], [63, 63, 63, 63, 63, 126, 126, 63])
             assert_array_equal(ts.data['y_fold3_pypy'], [63, 63, 63, 63, 63, 126, 126, 63])
->>>>>>> 1114f2c6
