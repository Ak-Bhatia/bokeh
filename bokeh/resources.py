''' The resources module provides the Resources class for easily configuring
how BokehJS code and CSS resources should be located, loaded, and embedded in
Bokeh documents.

Also provides some pre-configured Resources objects.

Attributes:
    CDN : load minified BokehJS from CDN
    INLINE : provide minified BokehJS from library static directory

'''

from __future__ import absolute_import

import logging
logger = logging.getLogger(__name__)

import copy
from os.path import basename, join, relpath
import re

from . import __version__
from .core.templates import JS_RESOURCES, CSS_RESOURCES
from .settings import settings

from .util.paths import bokehjsdir
from .util.string import snakify
from .util.session_id import generate_session_id
from .model import Model

DEFAULT_SERVER_HOST = "localhost"
DEFAULT_SERVER_PORT = 5006
DEFAULT_SERVER_HTTP_URL = "http://%s:%d/" % (DEFAULT_SERVER_HOST, DEFAULT_SERVER_PORT)

def websocket_url_for_server_url(url):
    if url.startswith("http:"):
        reprotocoled = "ws" + url[4:]
    elif url.startswith("https:"):
        reprotocoled = "wss" + url[5:]
    else:
        raise ValueError("URL has unknown protocol " + url)
    if reprotocoled.endswith("/"):
        return reprotocoled + "ws"
    else:
        return reprotocoled + "/ws"


def server_url_for_websocket_url(url):
    if url.startswith("ws:"):
        reprotocoled = "http" + url[2:]
    elif url.startswith("wss:"):
        reprotocoled = "https" + url[3:]
    else:
        raise ValueError("URL has non-websocket protocol " + url)
    if not reprotocoled.endswith("/ws"):
        raise ValueError("websocket URL does not end in /ws")
    return reprotocoled[:-2]

class _SessionCoordinates(object):
    """ Internal class used to parse kwargs for server URL, app_path, and session_id."""
    def __init__(self, kwargs):
        """ Using kwargs which may have extra stuff we don't care about, compute websocket url and session ID."""

        self._base_url = kwargs.get('url', DEFAULT_SERVER_HTTP_URL)
        if self._base_url is None:
            raise ValueError("url cannot be None")
        if self._base_url == 'default':
            self._base_url = DEFAULT_SERVER_HTTP_URL
        if self._base_url.startswith("ws"):
            raise ValueError("url should be the http or https URL for the server, not the websocket URL")

        # base_url always has trailing slash, host:port/{prefix/}
        if not self._base_url.endswith("/"):
            self._base_url = self._base_url + "/"

        self._app_path = kwargs.get('app_path', '/')
        if self._app_path is None:
            raise ValueError("app_path cannot be None")
        if not self._app_path.startswith("/"):
            raise ValueError("app_path should start with a '/' character")
        if self._app_path != '/' and self._app_path.endswith("/"):
            self._app_path = self._app_path[:-1] # chop off trailing slash

        self._session_id = kwargs.get('session_id', None)
        # we lazy-generate the session_id so we can generate
        # it server-side when appropriate

        # server_url never has trailing slash because it's
        # prettier like host:port/app_path without a slash
        if self._app_path == '/':
            self._server_url = self._base_url[:-1] # chop off trailing slash
        else:
            self._server_url = self._base_url + self._app_path[1:]

    @property
    def websocket_url(self):
        """ Websocket URL derived from the kwargs provided."""
        return websocket_url_for_server_url(self._server_url)

    @property
    def server_url(self):
        """ Server URL including app path derived from the kwargs provided."""
        return self._server_url

    @property
    def url(self):
        """ Server base URL derived from the kwargs provided (no app path)."""
        return self._base_url

    @property
    def session_id(self):
        """ Session ID derived from the kwargs provided."""
        if self._session_id is None:
            self._session_id = generate_session_id()
        return self._session_id

    @property
    def session_id_allowing_none(self):
        """ Session ID provided in kwargs, keeping it None if it hasn't been generated yet.

        The purpose of this is to preserve ``None`` as long as possible... in some cases
        we may never generate the session ID because we generate it on the server.
        """
        return self._session_id

    @property
    def app_path(self):
        """ App path derived from the kwargs provided."""
        return self._app_path

DEFAULT_SERVER_WEBSOCKET_URL = websocket_url_for_server_url(DEFAULT_SERVER_HTTP_URL)

_DEV_PAT = re.compile(r"^(\d)+\.(\d)+\.(\d)+(dev|rc)")


def _cdn_base_url():
    return "https://cdn.pydata.org"

# XXX: this shouldn't be here, however we mix classes and global functions and
# we end up with code like this. This module needs a redesign and rewrite soon.
_component_filter = {
    'js' : [],
    'css': ['bokeh-compiler'],
}

def _get_cdn_urls(components, version=None, minified=True):
    if version is None:
        if settings.docs_cdn():
            version = settings.docs_cdn()
        else:
            version = __version__.split('-')[0]

    # check if we want minified js and css
    _min = ".min" if minified else ""

    base_url = _cdn_base_url()
    dev_container = 'bokeh/dev'
    rel_container = 'bokeh/release'

    # check the 'dev' fingerprint
    container = dev_container if _DEV_PAT.match(version) else rel_container

    if version.endswith(('dev', 'rc')):
        logger.debug("Getting CDN URL for local dev version will not produce usable URL")

    def mk_url(comp, kind):
        return '%s/%s/%s-%s%s.%s' % (base_url, container, comp, version, _min, kind)

    result = {
        'urls'     : lambda kind: [ mk_url(component, kind) \
            for component in components if component not in _component_filter[kind] ],
        'messages' : [],
    }

    if len(__version__.split('-')) > 1:
        result['messages'].append({
            "type" : "warn",
            "text" : ("Requesting CDN BokehJS version '%s' from Bokeh development version '%s'. "
                      "This configuration is unsupported and may not work!" % (version, __version__))
        })

    return result


def _get_server_urls(components, root_url, minified=True, path_versioner=None):
    _min = ".min" if minified else ""

    def mk_url(comp, kind):
        path = "%s/%s%s.%s" % (kind, comp, _min, kind)
        if path_versioner is not None:
            path = path_versioner(path)
        return '%sstatic/%s' % (root_url, path)

    return {
        'urls'     : lambda kind: [ mk_url(component, kind) \
            for component in components if component not in _component_filter[kind] ],
        'messages' : [],
    }


class BaseResources(object):
    _default_root_dir = "."
    _default_root_url = DEFAULT_SERVER_HTTP_URL

    logo_url = "http://bokeh.pydata.org/static/bokeh-transparent.png"

    def __init__(self, mode='inline', version=None, root_dir=None,
                 minified=True, log_level="info", root_url=None,
<<<<<<< HEAD
                 path_versioner=None):
        self.components = ["bokeh", "bokeh-widgets", "bokeh-compiler"]
=======
                 path_versioner=None, components=None):

        self.components = components if components is not None \
            else ["bokeh", "bokeh-widgets", "bokeh-compiler"]
>>>>>>> 64be9201

        self.mode = settings.resources(mode)
        self.root_dir = settings.rootdir(root_dir)
        self.version = settings.version(version)
        self.minified = settings.minified(minified)
        self.log_level = settings.log_level(log_level)
        self.path_versioner = path_versioner

        if root_url and not root_url.endswith("/"):
            logger.warning("root_url should end with a /, adding one")
            root_url = root_url + "/"
        self._root_url = root_url
        if mode not in ['inline', 'cdn', 'server', 'server-dev', 'relative', 'relative-dev', 'absolute', 'absolute-dev']:
            raise ValueError("wrong value for 'mode' parameter, expected "
                             "'inline', 'cdn', 'server(-dev)', 'relative(-dev)' or 'absolute(-dev)', got %r" % self.mode)

        if self.root_dir and not mode.startswith("relative"):
            raise ValueError("setting 'root_dir' makes sense only when 'mode' is set to 'relative'")

        if self.version and not mode.startswith('cdn'):
            raise ValueError("setting 'version' makes sense only when 'mode' is set to 'cdn'")

        if root_url and not mode.startswith('server'):
            raise ValueError("setting 'root_url' makes sense only when 'mode' is set to 'server'")

        self.dev = self.mode.endswith('-dev')
        if self.dev:
            self.mode = self.mode[:-4]

        self.messages = []

        if self.mode == "cdn":
            cdn = self._cdn_urls()
            self.messages.extend(cdn['messages'])
        elif self.mode == "server":
            server = self._server_urls()
            self.messages.extend(server['messages'])

    @property
    def log_level(self):
        return self._log_level

    @log_level.setter
    def log_level(self, level):
        valid_levels = [
            "trace", "debug", "info", "warn", "error", "fatal"
        ]
        if not (level is None or level in valid_levels):
            raise ValueError("Unknown log level '%s', valid levels are: %s", str(valid_levels))
        self._log_level = level

    @property
    def root_url(self):
        if self._root_url:
            return self._root_url
        else:
            return self._default_root_url

    def _file_paths(self, kind):
        bokehjs_dir = bokehjsdir(self.dev)
        minified = ".min" if not self.dev and self.minified else ""
        files = [ "%s%s.%s" % (component, minified, kind) \
            for component in self.components if component not in _component_filter[kind] ]
        paths = [ join(bokehjs_dir, kind, file) for file in files ]
        return paths

    def _cdn_urls(self):
        return _get_cdn_urls(self.components, self.version, self.minified)

    def _server_urls(self):
        return _get_server_urls(self.components, self.root_url, self.minified, self.path_versioner)

    def _resolve(self, kind):
        paths = self._file_paths(kind)
        files, raw = [], []

        if self.mode == "inline":
            raw = [ self._inline(path) for path in paths ]
        elif self.mode == "relative":
            root_dir = self.root_dir or self._default_root_dir
            files = [ relpath(path, root_dir) for path in paths ]
        elif self.mode == "absolute":
            files = list(paths)
        elif self.mode == "cdn":
            cdn = self._cdn_urls()
            files = list(cdn['urls'](kind))
        elif self.mode == "server":
            server = self._server_urls()
            files = list(server['urls'](kind))

        return (files, raw)

    def _inline(self, path):
        begin = "/* BEGIN %s */" % basename(path)
        try:
            with open(path, 'rb') as f:
                middle = f.read().decode("utf-8")
        except IOError:
            middle = ""
        end = "/* END %s */"  % basename(path)
        return "%s\n%s\n%s" % (begin, middle, end)

class JSResources(BaseResources):
    ''' The Resources class encapsulates information relating to loading or embedding Bokeh Javascript.

    Args:
        mode (str) : how should Bokeh JS be included in output

            See below for descriptions of available modes

        version (str, optional) : what version of Bokeh JS to load

            Only valid with the ``'cdn'`` mode

        root_dir (str, optional) : root directory for loading Bokeh JS assets

            Only valid with ``'relative'`` and ``'relative-dev'`` modes

        minified (bool, optional) : whether JavaScript should be minified or not (default: True)

        root_url (str, optional) : URL and port of Bokeh Server to load resources from

            Only valid with ``'server'`` and ``'server-dev'`` modes

    The following **mode** values are available for configuring a Resource object:

    * ``'inline'`` configure to provide entire Bokeh JS and CSS inline
    * ``'cdn'`` configure to load Bokeh JS and CSS from ``http://cdn.pydata.org``
    * ``'server'`` configure to load from a Bokeh Server
    * ``'server-dev'`` same as ``server`` but supports non-minified assets
    * ``'relative'`` configure to load relative to the given directory
    * ``'relative-dev'`` same as ``relative`` but supports non-minified assets
    * ``'absolute'`` configure to load from the installed Bokeh library static directory
    * ``'absolute-dev'`` same as ``absolute`` but supports non-minified assets

    Once configured, a Resource object exposes the following public attributes:

    Attributes:
        logo_url : location of the BokehJS logo image
        css_raw : any raw CSS that needs to be places inside ``<style>`` tags
        css_files : URLs of any CSS files that need to be loaded by ``<link>`` tags
        messages : any informational messages concerning this configuration

    These attributes are often useful as template parameters when embedding
    Bokeh plots.

    '''

    def _autoload_path(self, elementid):
        return self.root_url + "bokeh/autoload.js/%s" % elementid

    @property
    def js_files(self):
        files, _ = self._resolve('js')
        return files

    @property
    def js_raw(self):
        _, raw = self._resolve('js')
<<<<<<< HEAD
        raw.append('Bokeh.set_log_level("%s");' % self.log_level)
        custom_models = self._render_custom_models_static()
        if custom_models is not None:
            raw.append(custom_models)
=======

        if self.log_level is not None:
            raw.append('Bokeh.set_log_level("%s");' % self.log_level)

        custom_models = self._render_custom_models_static()
        if custom_models is not None:
            raw.append(custom_models)

>>>>>>> 64be9201
        return raw

    _plugin_template = \
"""
(function outer(modules, cache, entry) {
  if (Bokeh) {
    for (var name in modules) {
      var module = modules[name];

      if (typeof(module) === "string") {
        try {
          coffee = Bokeh.require("coffee-script")
        } catch (e) {
          throw new Error("Compiler requested but failed to import. Make sure bokeh-compiler(-min).js was included.")
        }

        function compile(code) {
          var body = coffee.compile(code, {bare: true, shiftLine: true});
          return new Function("require", "module", "exports", body);
        }

        modules[name] = [compile(module), {}];
      }
    }

    for (var name in modules) {
      Bokeh.require.modules[name] = modules[name];
    }

    for (var i = 0; i < entry.length; i++) {
      Bokeh.Collections.register_locations(Bokeh.require(entry[i]));
    }
  } else {
    throw new Error("Cannot find Bokeh. You have to load it prior to loading plugins.");
  }
})({
 "custom/main":[function(require,module,exports){
   module.exports = { %(exports)s };
 }, {}],
 %(models)s
}, {}, ["custom/main"]);
"""

    def _render_custom_models_static(self):
<<<<<<< HEAD
        def _snakify(name, sep='_'):
            name = re.sub("([A-Z]+)([A-Z][a-z])", r"\1%s\2" % sep, name)
            name = re.sub("([a-z\\d])([A-Z])", r"\1%s\2" % sep, name)
            return name.lower()

=======
>>>>>>> 64be9201
        def _escape_code(code):
            """ Escape JS/CS source code, so that it can be embedded in a JS string.

            This is based on https://github.com/joliss/js-string-escape.
            """
            def escape(match):
                ch = match.group(0)

                if ch == '"' or ch == "'" or ch == '\\':
                    return '\\' + ch
                elif ch == '\n':
                    return '\\n'
                elif ch == '\r':
                    return '\\r'
                elif ch == '\u2028':
                    return '\\u2028'
                elif ch == '\u2029':
                    return '\\u2029'

            return re.sub(u"""['"\\\n\r\u2028\u2029]""", escape, code)

        custom_models = {}

        for cls in Model.model_class_reverse_map.values():
            impl = getattr(cls, "__implementation__", None)

            if impl is not None:
                custom_models[(cls.__module__, cls.__name__)] = impl

        if not custom_models:
            return None

        exports = []
        models = []

        for (_, model_name), impl in sorted(custom_models.items(), key=lambda arg: arg[0]):
<<<<<<< HEAD
            module_name = "custom/%s" % _snakify(model_name)
=======
            module_name = "custom/%s" % snakify(model_name)
>>>>>>> 64be9201
            exports.append('%s: require("%s")' % (model_name, module_name))
            models.append('"%s": "%s"' % (module_name, _escape_code(impl)))

        exports = ",\n".join(exports)
        models = ",\n".join(models)

        return self._plugin_template % dict(exports=exports, models=models)

    def render_js(self):
        return JS_RESOURCES.render(js_raw=self.js_raw, js_files=self.js_files)

class CSSResources(BaseResources):
    ''' The CSSResources class encapsulates information relating to loading or embedding Bokeh client-side CSS.

    Args:
        mode (str) : how should Bokeh CSS be included in output

            See below for descriptions of available modes

        version (str, optional) : what version of Bokeh CSS to load

            Only valid with the ``'cdn'`` mode

        root_dir (str, optional) : root directory for loading BokehJS resources

            Only valid with ``'relative'`` and ``'relative-dev'`` modes

        minified (bool, optional) : whether CSS should be minified or not (default: True)

        root_url (str, optional) : URL and port of Bokeh Server to load resources from

            Only valid with ``'server'`` and ``'server-dev'`` modes

    The following **mode** values are available for configuring a Resource object:

    * ``'inline'`` configure to provide entire BokehJS code and CSS inline
    * ``'cdn'`` configure to load Bokeh CSS from ``http://cdn.pydata.org``
    * ``'server'`` configure to load from a Bokeh Server
    * ``'server-dev'`` same as ``server`` but supports non-minified CSS
    * ``'relative'`` configure to load relative to the given directory
    * ``'relative-dev'`` same as ``relative`` but supports non-minified CSS
    * ``'absolute'`` configure to load from the installed Bokeh library static directory
    * ``'absolute-dev'`` same as ``absolute`` but supports non-minified CSS

    Once configured, a Resource object exposes the following public attributes:

    Attributes:
        logo_url : location of the BokehJS logo image
        css_raw : any raw CSS that needs to be places inside ``<style>`` tags
        css_files : URLs of any CSS files that need to be loaded by ``<link>`` tags
        messages : any informational messages concerning this configuration

    These attributes are often useful as template parameters when embedding Bokeh plots.

    '''

    @property
    def css_files(self):
        files, _ = self._resolve('css')
        return files

    @property
    def css_raw(self):
        _, raw = self._resolve('css')
        return raw

    def render_css(self):
        return CSS_RESOURCES.render(css_raw=self.css_raw, css_files=self.css_files)

class Resources(JSResources, CSSResources):
    ''' The Resources class encapsulates information relating to loading or
    embedding Bokeh Javascript and CSS.

    Args:
        mode (str) : how should Bokeh JS and CSS be included in output

            See below for descriptions of available modes

        version (str, optional) : what version of Bokeh JS and CSS to load

            Only valid with the ``'cdn'`` mode

        root_dir (str, optional) : root directory for loading Bokeh JS and CSS assets

            Only valid with ``'relative'`` and ``'relative-dev'`` modes

        minified (bool, optional) : whether JavaScript and CSS should be minified or not (default: True)

        root_url (str, optional) : URL and port of Bokeh Server to load resources from

            Only valid with ``'server'`` and ``'server-dev'`` modes

    The following **mode** values are available for configuring a Resource object:

    * ``'inline'`` configure to provide entire Bokeh JS and CSS inline
    * ``'cdn'`` configure to load Bokeh JS and CSS from ``http://cdn.pydata.org``
    * ``'server'`` configure to load from a Bokeh Server
    * ``'server-dev'`` same as ``server`` but supports non-minified assets
    * ``'relative'`` configure to load relative to the given directory
    * ``'relative-dev'`` same as ``relative`` but supports non-minified assets
    * ``'absolute'`` configure to load from the installed Bokeh library static directory
    * ``'absolute-dev'`` same as ``absolute`` but supports non-minified assets

    Once configured, a Resource object exposes the following public attributes:

    Attributes:
        logo_url : location of the BokehJS logo image
        js_raw : any raw JS that needs to be placed inside ``<script>`` tags
        css_raw : any raw CSS that needs to be places inside ``<style>`` tags
        js_files : URLs of any JS files that need to be loaded by ``<script>`` tags
        css_files : URLs of any CSS files that need to be loaded by ``<link>`` tags
        messages : any informational messages concerning this configuration

    These attributes are often useful as template parameters when embedding
    Bokeh plots.

    '''

    def render(self):
        return "%s\n%s" % (self.render_css(), self.render_js())

CDN = Resources(mode="cdn")

INLINE = Resources(mode="inline")

EMPTY = Resources(mode="inline", components=[], log_level=None)<|MERGE_RESOLUTION|>--- conflicted
+++ resolved
@@ -206,15 +206,10 @@
 
     def __init__(self, mode='inline', version=None, root_dir=None,
                  minified=True, log_level="info", root_url=None,
-<<<<<<< HEAD
-                 path_versioner=None):
-        self.components = ["bokeh", "bokeh-widgets", "bokeh-compiler"]
-=======
                  path_versioner=None, components=None):
 
         self.components = components if components is not None \
             else ["bokeh", "bokeh-widgets", "bokeh-compiler"]
->>>>>>> 64be9201
 
         self.mode = settings.resources(mode)
         self.root_dir = settings.rootdir(root_dir)
@@ -374,21 +369,14 @@
     @property
     def js_raw(self):
         _, raw = self._resolve('js')
-<<<<<<< HEAD
-        raw.append('Bokeh.set_log_level("%s");' % self.log_level)
+
+        if self.log_level is not None:
+            raw.append('Bokeh.set_log_level("%s");' % self.log_level)
+
         custom_models = self._render_custom_models_static()
         if custom_models is not None:
             raw.append(custom_models)
-=======
-
-        if self.log_level is not None:
-            raw.append('Bokeh.set_log_level("%s");' % self.log_level)
-
-        custom_models = self._render_custom_models_static()
-        if custom_models is not None:
-            raw.append(custom_models)
-
->>>>>>> 64be9201
+
         return raw
 
     _plugin_template = \
@@ -433,14 +421,6 @@
 """
 
     def _render_custom_models_static(self):
-<<<<<<< HEAD
-        def _snakify(name, sep='_'):
-            name = re.sub("([A-Z]+)([A-Z][a-z])", r"\1%s\2" % sep, name)
-            name = re.sub("([a-z\\d])([A-Z])", r"\1%s\2" % sep, name)
-            return name.lower()
-
-=======
->>>>>>> 64be9201
         def _escape_code(code):
             """ Escape JS/CS source code, so that it can be embedded in a JS string.
 
@@ -477,11 +457,7 @@
         models = []
 
         for (_, model_name), impl in sorted(custom_models.items(), key=lambda arg: arg[0]):
-<<<<<<< HEAD
-            module_name = "custom/%s" % _snakify(model_name)
-=======
             module_name = "custom/%s" % snakify(model_name)
->>>>>>> 64be9201
             exports.append('%s: require("%s")' % (model_name, module_name))
             models.append('"%s": "%s"' % (module_name, _escape_code(impl)))
 
