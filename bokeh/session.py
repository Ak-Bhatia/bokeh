--- conflicted
+++ resolved
@@ -371,9 +371,6 @@
         doc._plotcontext._id = plot_context_json['id']
         doc.load(plot_context_json, *other_objects)
 
-<<<<<<< HEAD
-=======
-        
     def load_object(self, obj, document):
         """pulls an objects json from the server,
         loads it into the document. the object should be updated
@@ -386,7 +383,6 @@
         attrs = self.pull(typename=obj.__view_model__, objid=obj._id)
         document.load(*attrs)
         return
->>>>>>> a7040099
 
     def store_document(self, doc, dirty_only=True):
         """higher level function for storing a doc on the server
